/*-
 * #%L
 * This file is part of QuPath.
 * %%
 * Copyright (C) 2014 - 2016 The Queen's University of Belfast, Northern Ireland
 * Contact: IP Management (ipmanagement@qub.ac.uk)
 * Copyright (C) 2018 - 2022 QuPath developers, The University of Edinburgh
 * %%
 * QuPath is free software: you can redistribute it and/or modify
 * it under the terms of the GNU General Public License as
 * published by the Free Software Foundation, either version 3 of the
 * License, or (at your option) any later version.
 * 
 * QuPath is distributed in the hope that it will be useful,
 * but WITHOUT ANY WARRANTY; without even the implied warranty of
 * MERCHANTABILITY or FITNESS FOR A PARTICULAR PURPOSE.  See the
 * GNU General Public License for more details.
 * 
 * You should have received a copy of the GNU General Public License 
 * along with QuPath.  If not, see <https://www.gnu.org/licenses/>.
 * #L%
 */

package qupath.lib.gui.scripting;

import java.awt.image.BufferedImage;
import java.io.File;
import java.io.IOException;
import java.io.PrintWriter;
import java.io.Writer;
import java.nio.charset.StandardCharsets;
import java.nio.file.Files;
import java.util.ArrayList;
import java.util.Arrays;
import java.util.Collection;
import java.util.Collections;
import java.util.Date;
import java.util.HashMap;
import java.util.HashSet;
import java.util.LinkedHashSet;
import java.util.List;
import java.util.Map;
import java.util.Optional;
import java.util.Scanner;
import java.util.concurrent.Future;
import java.util.regex.Pattern;
import java.util.stream.Collectors;

import javax.script.ScriptContext;
import javax.script.ScriptEngine;
import javax.script.ScriptEngineFactory;
import javax.script.ScriptEngineManager;
import javax.script.ScriptException;
import javax.script.SimpleScriptContext;

import org.apache.commons.text.StringEscapeUtils;
import org.controlsfx.control.action.Action;
import org.controlsfx.control.action.ActionUtils;
import org.controlsfx.dialog.ProgressDialog;
import org.slf4j.Logger;
import org.slf4j.LoggerFactory;

import com.sun.javafx.css.PseudoClassState;

import javafx.application.Platform;
import javafx.beans.binding.Bindings;
import javafx.beans.binding.BooleanBinding;
import javafx.beans.binding.StringBinding;
import javafx.beans.property.BooleanProperty;
import javafx.beans.property.ObjectProperty;
import javafx.beans.property.ReadOnlyBooleanProperty;
import javafx.beans.property.SimpleObjectProperty;
import javafx.beans.property.StringProperty;
import javafx.beans.value.ObservableValue;
import javafx.concurrent.Task;
import javafx.event.ActionEvent;
import javafx.event.EventHandler;
import javafx.geometry.Insets;
import javafx.geometry.Orientation;
import javafx.scene.Node;
import javafx.scene.Scene;
import javafx.scene.control.Button;
import javafx.scene.control.ButtonType;
import javafx.scene.control.CheckBox;
import javafx.scene.control.ContextMenu;
import javafx.scene.control.Control;
import javafx.scene.control.Dialog;
import javafx.scene.control.IndexRange;
import javafx.scene.control.Label;
import javafx.scene.control.ListCell;
import javafx.scene.control.ListView;
import javafx.scene.control.Menu;
import javafx.scene.control.MenuBar;
import javafx.scene.control.RadioMenuItem;
import javafx.scene.control.SeparatorMenuItem;
import javafx.scene.control.SplitPane;
import javafx.scene.control.TextArea;
import javafx.scene.control.TextField;
import javafx.scene.control.TitledPane;
import javafx.scene.control.Toggle;
import javafx.scene.control.ToggleGroup;
import javafx.scene.control.Tooltip;
import javafx.scene.input.Clipboard;
import javafx.scene.input.KeyCode;
import javafx.scene.input.KeyCodeCombination;
import javafx.scene.input.KeyCombination;
import javafx.scene.input.KeyEvent;
import javafx.scene.layout.BorderPane;
import javafx.scene.layout.GridPane;
import javafx.scene.layout.HBox;
import javafx.scene.layout.Priority;
import javafx.scene.layout.Region;
import javafx.scene.text.Font;
import javafx.stage.Modality;
import javafx.stage.Stage;
import javafx.util.Callback;
import qupath.imagej.tools.IJTools;
import qupath.lib.common.GeneralTools;
import qupath.lib.gui.ActionTools;
import qupath.lib.gui.QuPathGUI;
import qupath.lib.gui.dialogs.Dialogs;
import qupath.lib.gui.dialogs.Dialogs.DialogButton;
import qupath.lib.gui.dialogs.ProjectDialogs;
import qupath.lib.gui.logging.LogManager;
import qupath.lib.gui.logging.TextAppendable;
import qupath.lib.gui.prefs.PathPrefs;
import qupath.lib.gui.tools.MenuTools;
import qupath.lib.gui.tools.PaneTools;
import qupath.lib.images.ImageData;
import qupath.lib.objects.PathObjects;
import qupath.lib.projects.Project;
import qupath.lib.projects.ProjectImageEntry;
import qupath.lib.projects.Projects;
import qupath.lib.roi.RoiTools;
import qupath.lib.roi.ShapeSimplifier;
import qupath.lib.scripting.QP;


/**
 * 
 * Default multilingual script editor.
 * <p>
 * Lacks syntax highlighting and other pleasant features, unfortunately.
 * <p>
 * Warning: This is likely to be replaced by a monolingual editor, supporting Groovy only.
 * 
 * @author Pete Bankhead
 *
 */
public class DefaultScriptEditor implements ScriptEditor {

	final static private Logger logger = LoggerFactory.getLogger(DefaultScriptEditor.class);
	
	/**
	 * Enum representing languages supported by this script editor.
	 * <p>
	 * Warning: This is likely to be removed in the future, in favor of stronger support for Groovy only.
	 */
	public enum Language {
		/**
		 * Javascript support (will cease to be part of the JDK)
		 */
		@Deprecated
		JAVASCRIPT("JavaScript", ".js", "//"),
		/**
		 * Jython support
		 */
		@Deprecated
		JYTHON("Jython", ".py", "#"),
		/**
		 * Groovy support (default and preferred scripting language for QuPath)
		 */
		GROOVY("Groovy", ".groovy", "//");
		
		private final String name;
		private final String ext;
		private final String lineComment;
		
		Language(final String name, final String ext, final String lineComment) {
			this.name = name;
			this.ext = ext;
			this.lineComment = lineComment;
		}
		
		/**
		 * Get the file extension for the specified language
		 * @return
		 */
		public String getExtension() {
			return ext;
		}
		
		/**
		 * Get the string used to indicate a line comment, e.g. # for Python or // for Java
		 * @return
		 */
		public String getLineCommentString() {
			return lineComment;
		}
		
		@Override
		public String toString() {
			return name;
		}
		
	}
	
	

//	private static final List<String> SUPPORTED_LANGUAGES = Collections.unmodifiableList(
//			Arrays.asList("JavaScript", "Jython", "Groovy", "Ruby"));
//	final private static Language DEFAULT_LANGUAGE = Language.JAVASCRIPT;
	final private static String NO_LANGUAGE = "None";
	
	final private static String[] SCRIPT_EXTENSIONS = new String[]{"js", "py", "groovy", "rb", "txt"};
	
	private static final List<Language> availableLanguages = new ArrayList<>();
	
	private static int untitledCounter = 0; // For incrementing untitled scripts
	
	private ObjectProperty<Future<?>> runningTask = new SimpleObjectProperty<>();
	
	private QuPathGUI qupath;
	private Stage dialog;
	private SplitPane splitMain;
	private ToggleGroup bgLanguages;
	private Font fontMain = Font.font("Courier");
	
	private ObjectProperty<ScriptTab> selectedScript = new SimpleObjectProperty<>();
	
	private StringBinding currentLanguage = javafx.beans.binding.Bindings.createStringBinding(
			() -> {
				if (selectedScript.get() == null || selectedScript.get().getLanguage() == null)
					return null;
				return selectedScript.get().getLanguage().toString();
			},
			selectedScript);
	
	// Binding to indicate it shouldn't be possible to 'Run' any script right now
	private BooleanBinding disableRun = runningTask.isNotNull().or(currentLanguage.isNull());
	
	// Binding to indicate it shouldn't be possible to 'Run' any script right now
	private StringBinding title = Bindings.createStringBinding(() -> {
		if (runningTask.get() == null)
			return "Script Editor";
		else
			return "Script Editor (Running)";
	}, runningTask);
	
	// Accelerators that have been assigned to actions
	private Collection<KeyCombination> accelerators = new HashSet<>();
	
	// Keyboard accelerators
	protected KeyCombination comboPasteEscape = new KeyCodeCombination(KeyCode.V, KeyCombination.SHORTCUT_DOWN, KeyCombination.SHIFT_DOWN);
//	protected KeyCombination comboPaste = new KeyCodeCombination(KeyCode.V, KeyCombination.SHORTCUT_DOWN);
//	protected KeyCombination comboCopy = new KeyCodeCombination(KeyCode.C, KeyCombination.SHORTCUT_DOWN);
	
	// Note: it doesn't seem to work to set the accelerators...
	// this leads to the actions being called twice, due to the built-in behaviour of TextAreas
	protected Action copyAction;
	protected Action cutAction;
	protected Action pasteAction;
	protected Action pasteAndEscapeAction;
	protected Action undoAction;
	protected Action redoAction;
	
	protected Action runScriptAction;
	protected Action runSelectedAction;
	protected Action runProjectScriptAction;
	protected Action runProjectScriptNoSaveAction;

	protected Action insertMuAction;
	protected Action insertQPImportAction;
	protected Action insertQPExImportAction;
	protected Action insertAllDefaultImportAction;
	protected Action insertPixelClassifiersAction;
	protected Action insertObjectClassifiersAction;
	protected Action insertDetectionMeasurementsAction;
	
	protected Action findAction;

	private String tabString = "    "; // String to insert when tab key pressed

	// Add default bindings, i.e. QuPathGUI, Viewer, ImageData... makes scripting much easier
	private BooleanProperty useDefaultBindings = PathPrefs.createPersistentPreference("scriptingUseDefaultBindings", true);
	private BooleanProperty autoRefreshFiles = PathPrefs.createPersistentPreference("scriptingAutoRefreshFiles", true);
	private BooleanProperty sendLogToConsole = PathPrefs.createPersistentPreference("scriptingSendLogToConsole", true);
	private BooleanProperty outputScriptStartTime = PathPrefs.createPersistentPreference("scriptingOutputScriptStartTime", false);
	private BooleanProperty autoClearConsole = PathPrefs.createPersistentPreference("scriptingAutoClearConsole", true);
	private BooleanProperty clearCache = PathPrefs.createPersistentPreference("scriptingClearCache", false);
	

	// Regex pattern used to identify whether a script should be run in the JavaFX Platform thread
	// If so, this line should be included at the top of the script
	private static Pattern patternGuiScript = Pattern.compile("guiscript *?= *?true");
	
	private static ScriptEngineManager manager = createManager();
	
	private ListView<ScriptTab> listScripts = new ListView<>();
	
	/**
	 * Create a map of classes that have changed, and therefore old scripts may use out-of-date import statements.
	 * This allows us to be a bit more helpful in handling the error message.
	 */
	private static Map<String, Class<?>> CONFUSED_CLASSES;
	
	static {	
		CONFUSED_CLASSES = new HashMap<>();
		for (Class<?> cls : QP.getCoreClasses()) {
			CONFUSED_CLASSES.put(cls.getSimpleName(), cls);
		}
		CONFUSED_CLASSES.put("PathRoiToolsAwt", RoiTools.class);
		CONFUSED_CLASSES.put("PathDetectionObject", PathObjects.class);
		CONFUSED_CLASSES.put("PathAnnotationObject", PathObjects.class);
		CONFUSED_CLASSES.put("PathCellObject", PathObjects.class);
		CONFUSED_CLASSES.put("RoiConverterIJ", IJTools.class);
		CONFUSED_CLASSES.put("QP", QP.class);
		CONFUSED_CLASSES.put("QPEx", QPEx.class);
		CONFUSED_CLASSES.put("ShapeSimplifierAwt", ShapeSimplifier.class);
		CONFUSED_CLASSES.put("ImagePlusServerBuilder", IJTools.class);
		CONFUSED_CLASSES.put("DisplayHelpers", Dialogs.class);
		CONFUSED_CLASSES = Collections.unmodifiableMap(CONFUSED_CLASSES);
	}

	/**
	 * Constructor.
	 * @param qupath current QuPath instance.
	 */
	public DefaultScriptEditor(final QuPathGUI qupath) {
		this.qupath = qupath;
		initializeActions();
//		createDialog();
	}
	
	
	private void initializeActions() {
		copyAction = createCopyAction("Copy", null);
		cutAction = createCutAction("Cut", null);
		pasteAction = createPasteAction("Paste", false, null);
		pasteAndEscapeAction = createPasteAction("Paste & escape", true, comboPasteEscape);
		undoAction = createUndoAction("Undo", null);
		redoAction = createRedoAction("Redo", null);
		
		runScriptAction = createRunScriptAction("Run", false);
		runSelectedAction = createRunScriptAction("Run selected", true);
		runProjectScriptAction = createRunProjectScriptAction("Run for project", true);
		runProjectScriptNoSaveAction = createRunProjectScriptAction("Run for project (without save)", false);
		
		insertMuAction = createInsertAction(GeneralTools.SYMBOL_MU + "");
		insertQPImportAction = createInsertAction("QP");
		insertQPExImportAction = createInsertAction("QPEx");
		insertAllDefaultImportAction = createInsertAction("All default");
		insertPixelClassifiersAction = createInsertAction("Pixel classifiers");
		insertObjectClassifiersAction = createInsertAction("Object classifiers");
		insertDetectionMeasurementsAction = createInsertAction("Detection");
		
		qupath.projectProperty().addListener((v, o, n) -> {
			previousImages.clear();
		});
		
		findAction = createFindAction("Find");
	}
	
	/**
	 * Query whether a file represents a supported script.
	 * Currently, this test looks at the file extension only.
	 * @param file the file to test
	 * @return true if the file is likely to contain a supported script, false otherwise
	 */
	public boolean supportsFile(final File file) {
		if (file == null || !file.isFile())
			return false;
		String name = file.getName();
		for (String ext : SCRIPT_EXTENSIONS) {
			if (name.endsWith(ext))
				return true;
		}
		return false;
	}
	


	void maybeRefreshTab(final ScriptTab tab) {
		if (tab != null && autoRefreshFiles.get())
			tab.refreshFileContents();
	}
	
	/**
	 * Get the stage for this script editor.
	 * @return
	 */
	public Stage getStage() {
		return dialog;
	}
	
	/**
	 * Observable value indicating whether a script is currently running or not.
	 * This can be used (for example) to determine whether a user action should be blocked until the script has completed.
	 * @return
	 */
	public ObservableValue<Boolean> scriptRunning() {
		return runningTask.isNotNull();
	}
	
	
	/**
	 * Create a new script in the specified language.
	 * @param script text of the script to add
	 * @param language language of the script
	 * @param doSelect if true, select the script when it is added
	 */
	public void addNewScript(final String script, final Language language, final boolean doSelect) {
		ScriptTab tab = new ScriptTab(script, language);
		listScripts.getItems().add(tab);
		if (doSelect)
			listScripts.getSelectionModel().select(tab);
		updateSelectedScript();
	}
	
	private void addScript(final File file, final boolean doSelect) throws IOException {
		// Try to select an existing tab, if possible
		for (ScriptTab tab : listScripts.getItems()) {
			if (file.equals(tab.getFile())) {
				if (doSelect)
					listScripts.getSelectionModel().select(tab);
				return;
			}
		}
		
		ScriptTab tab = new ScriptTab(file);
		listScripts.getItems().add(tab);
		if (doSelect)
			listScripts.getSelectionModel().select(tab);
	}
	
	
	void updateSelectedScript() {
		ScriptTab tab = listScripts == null ? null : listScripts.getSelectionModel().getSelectedItem();
		if (tab == selectedScript.get())
			return;
		
		Node lastComponent = splitMain.getItems().get(1);
		Node newComponent = tab == null ? null : tab.getComponent();
		if (lastComponent == newComponent)
			return;
		
		double loc = splitMain.getDividers().get(0).getPosition();
		splitMain.getItems().set(1, newComponent);
		if (tab != null) {
			maybeRefreshTab(tab);
			splitMain.setDividerPosition(0, loc);
			// Unfortunately need to wait until divider is present before we can set the divider location
			if (selectedScript.get() == null)
				tab.splitEditor.setDividerPosition(0, 0.75);
			else
				tab.splitEditor.setDividerPosition(0, selectedScript.get().splitEditor.getDividers().get(0).getPosition());
			
			// Update the selected language
			Language language = tab.getLanguage();
			String languageName = language == null ? NO_LANGUAGE : language.toString();
			for (Toggle button : bgLanguages.getToggles()) {
				if (languageName.equals(button.getUserData())) {
					bgLanguages.selectToggle(button);
					break;
				}
			}
		}
		
		selectedScript.set(tab);
	}


	private static ScriptEngineManager createManager() {
		Thread.currentThread().setContextClassLoader(QuPathGUI.getExtensionClassLoader());
		ScriptEngineManager manager = new ScriptEngineManager(QuPathGUI.getExtensionClassLoader());
		//		availableLanguages.add(Language.JAVA);
		for (ScriptEngineFactory factory : manager.getEngineFactories()) {
			for (Language supported : Language.values()) {
				if (factory.getNames().contains(supported.toString().toLowerCase())) {
					availableLanguages.add(supported);
					manager.registerEngineName(supported.toString(), factory);
					//					factories.add(factory);

					logger.trace("-------------------------------");
					logger.trace(factory.getLanguageName());
					logger.trace(factory.getLanguageVersion());
					logger.trace(factory.getEngineName());
					logger.trace(factory.getEngineVersion());
					logger.trace("Names: {}", factory.getNames());
					logger.trace("MIME types: {}", factory.getMimeTypes().toString());
					logger.trace("Extensions: {}", factory.getExtensions().toString());

					logger.trace(factory.getMethodCallSyntax("QuPath", "runPlugin", "imageData", "\"{ key : value }\""));
					logger.trace(factory.getOutputStatement("This is my output"));

					break;
				}
			}
		}
		Collections.sort(availableLanguages);
		return manager;
	}


	Language getSelectedLanguage() {
		return getCurrentScriptTab() == null ? null : getCurrentScriptTab().getLanguage();
	}

	protected String getCurrentLineCommentString() {
		Language language = getSelectedLanguage();
		return language == null ? null : language.getLineCommentString();
	}
	
	protected ScriptEditorControl getNewConsole() {
		TextArea consoleArea = new TextArea();
		consoleArea.setEditable(false);
		return new ScriptEditorTextArea(consoleArea);
	}

	protected ScriptEditorControl getNewEditor() {
		TextArea editor = new CustomTextArea();
		editor.setWrapText(false);
		editor.setFont(fontMain);
		
		ScriptEditorTextArea control = new ScriptEditorTextArea(editor);
		editor.addEventFilter(KeyEvent.KEY_PRESSED, (KeyEvent e) -> {
	        if (e.getCode() == KeyCode.TAB) {
	        	handleTabPress(control, e.isShiftDown());
	        	e.consume();
	        } else if (e.isShortcutDown() && e.getCode() == KeyCode.SLASH) {
	        	handleLineComment(control);
	        	e.consume();
	        } else if (e.getCode() == KeyCode.ENTER && control.getSelectedText().length() == 0) {
				handleNewLine(control);
				e.consume();
			} 
	    });

//		editor.getDocument().addUndoableEditListener(new UndoManager());
//		// Handle tabs
//		editor.getInputMap().put(KeyStroke.getKeyStroke(KeyEvent.VK_TAB, 0), "tab");
//		editor.getActionMap().put("tab", new TabIndenter(editor, false));
//		editor.getInputMap().put(KeyStroke.getKeyStroke(KeyEvent.VK_TAB, KeyEvent.SHIFT_DOWN_MASK), "shiftTab");
//		editor.getActionMap().put("shiftTab", new TabIndenter(editor, true));
		return control;
	}
	
	
	private void createDialog() {
//		if (dialog != null)
//			return;

		dialog = new Stage();
//		dialog.setOnCloseRequest(e -> attemptToQuitScriptEditor());
		if (qupath != null)
			dialog.initOwner(qupath.getStage());
		dialog.titleProperty().bind(title);
		
		MenuBar menubar = new MenuBar();

		// File menu
		Menu menuFile = new Menu("File");
		MenuTools.addMenuItems(
				menuFile,
				createNewAction("New"),
				createOpenAction("Open..."),
				null,
				createSaveAction("Save", false),
				createSaveAction("Save As...", true),
				null,
				createRevertAction("Revert/Refresh"),
				ActionTools.createCheckMenuItem(ActionTools.createSelectableAction(autoRefreshFiles, "Auto refresh files")),
				null,
				createCloseAction("Close script")
//				null,
//				createExitAction("Exit") // Exit actually dramatically quits the entire application...
				);
		
		
		menubar.getMenus().add(menuFile);
		

		// Edit menu
		Menu menuEdit = new Menu("Edit");
		MenuTools.addMenuItems(
				menuEdit,
				undoAction,
				redoAction,
				null,
				cutAction,
				copyAction,
				pasteAction,
				pasteAndEscapeAction,
				null,
				findAction
				);
//		menuEdit.setMnemonic(KeyEvent.VK_E);
//
//		menuEdit.add(undoAction);
//		menuEdit.add(redoAction);
//		menuEdit.addSeparator();
//		
//		menuItem = new MenuItem(cutAction);
//		menuItem.setText("Cut");
//		menuItem.setMnemonic(KeyEvent.VK_T);
//		menuItem.setAccelerator(KeyStroke.getKeyStroke(KeyEvent.VK_X, SHORTCUT_MASK));
//		menuEdit.add(menuItem);
//		menuItem = new MenuItem(copyAction);
//		menuItem.setText("Copy");
//		menuItem.setMnemonic(KeyEvent.VK_C);
//		menuItem.setAccelerator(KeyStroke.getKeyStroke(KeyEvent.VK_C, SHORTCUT_MASK));
//		menuEdit.add(menuItem);
//		menuItem = new MenuItem(pasteAction);
//		menuItem.setText("Paste");
//		menuItem.setMnemonic(KeyEvent.VK_P);
//		menuItem.setAccelerator(KeyStroke.getKeyStroke(KeyEvent.VK_V, SHORTCUT_MASK));
//		menuEdit.add(menuItem);
		menubar.getMenus().add(menuEdit);

		// Languages menu - ensure each language only gets added once
		Menu menuLanguages = new Menu("Language");
		bgLanguages = new ToggleGroup();
		RadioMenuItem radioMenuItem;
		for (Language language : new LinkedHashSet<>(availableLanguages)) {
			String languageName = language.toString();
			radioMenuItem = new RadioMenuItem(languageName);
			radioMenuItem.setToggleGroup(bgLanguages);
			radioMenuItem.setUserData(languageName);
			menuLanguages.getItems().add(radioMenuItem);
			radioMenuItem.setOnAction(e -> switchLanguage(languageName));
		}
		menuLanguages.getItems().add(new SeparatorMenuItem());
		radioMenuItem = new RadioMenuItem(NO_LANGUAGE);
		radioMenuItem.setToggleGroup(bgLanguages);
		radioMenuItem.setUserData(NO_LANGUAGE);
		bgLanguages.selectToggle(radioMenuItem);
		radioMenuItem.setOnAction(e -> switchLanguage(NO_LANGUAGE));
		menuLanguages.getItems().add(radioMenuItem);
		
		menubar.getMenus().add(menuLanguages);
		
		// Insert menu
		Menu menuInsert = new Menu("Insert");
		Menu subMenuSymbols = new Menu("Symbols");
		Menu subMenuImports = new Menu("Imports");
		Menu subMenuClassifiers = new Menu("Classifiers");
		Menu subMenuMeasurements = new Menu("Measurements");
		MenuTools.addMenuItems(
			menuInsert,
			MenuTools.addMenuItems(
				subMenuSymbols,
				insertMuAction
				),
			MenuTools.addMenuItems(
				subMenuImports,
				insertQPImportAction,
				insertQPExImportAction,
				insertAllDefaultImportAction
				),
			MenuTools.addMenuItems(
				subMenuClassifiers,
				insertPixelClassifiersAction,
				insertObjectClassifiersAction
				),
			MenuTools.addMenuItems(
				subMenuMeasurements,
				insertDetectionMeasurementsAction
				)
		);
		menubar.getMenus().add(menuInsert);

		// Run menu
		Menu menuRun = new Menu("Run");
		MenuTools.addMenuItems(
				menuRun,
				runScriptAction,
				runSelectedAction,
				runProjectScriptAction,
				runProjectScriptNoSaveAction,
				null,
				createKillRunningScriptAction("Kill running script"),
				null,
				ActionTools.createCheckMenuItem(ActionTools.createSelectableAction(useDefaultBindings, "Include default imports")),
				ActionTools.createCheckMenuItem(ActionTools.createSelectableAction(sendLogToConsole, "Show log in console")),
				ActionTools.createCheckMenuItem(ActionTools.createSelectableAction(outputScriptStartTime, "Log script time")),
				ActionTools.createCheckMenuItem(ActionTools.createSelectableAction(autoClearConsole, "Auto clear console")),
				ActionTools.createCheckMenuItem(ActionTools.createSelectableAction(clearCache, "Clear cache (batch processing)"))
				);
		menubar.getMenus().add(menuRun);

		// File list
		BorderPane panelList = new BorderPane();
//		label.setFont(label.getFont().deriveFont(12f));
		TitledPane titledScripts = new TitledPane("Scripts", listScripts);
		titledScripts.prefWidthProperty().bind(panelList.widthProperty());
		titledScripts.prefHeightProperty().bind(panelList.heightProperty());
		titledScripts.setCollapsible(false);
		panelList.setCenter(titledScripts);
		listScripts.getSelectionModel().selectedItemProperty().addListener((v, o, n) -> updateSelectedScript());
		listScripts.setCellFactory(new Callback<ListView<ScriptTab>, 
	            ListCell<ScriptTab>>() {
	                @Override 
	                public ListCell<ScriptTab> call(ListView<ScriptTab> list) {
	                    return new ScriptTabListCell();
	                }
	            }
	        );
		listScripts.setMinWidth(150);
		runningTask.addListener((v, o, n) -> listScripts.refresh());

		splitMain = new SplitPane();
		splitMain.getItems().addAll(panelList, getCurrentScriptComponent());
		splitMain.setOrientation(Orientation.HORIZONTAL);
		SplitPane.setResizableWithParent(panelList, Boolean.FALSE);
//		splitMain.setResizeWeight(0);
//		splitMain.setOneTouchExpandable(true);
		BorderPane pane = new BorderPane();
		pane.setCenter(splitMain);
		pane.setTop(menubar);
		dialog.setScene(new Scene(pane));

		dialog.setMinWidth(400);
		dialog.setMinHeight(400);
		dialog.setWidth(600);
		dialog.setHeight(400);
		splitMain.setDividerPosition(0, 0.25);
		menubar.useSystemMenuBarProperty().bindBidirectional(PathPrefs.useSystemMenubarProperty());
//		menubar.setUseSystemMenuBar(true);
		updateUndoActionState();
		updateCutCopyActionState();
		
		
		// Support drag & drop
		if (qupath != null && qupath.getDefaultDragDropListener() != null)
			qupath.getDefaultDragDropListener().setupTarget(dialog.getScene());
	}
	
	
	void switchLanguage(final String languageName) {
		ScriptTab tab = getCurrentScriptTab();
		if (tab == null)
			return;
		if (NO_LANGUAGE.equals(languageName))
			tab.setLanguage(null);
		else {
			for (Language l : Language.values()) {
				if (l.toString().equals(languageName)) {
					tab.setLanguage(l);
					break;
				}
			}
		}
	}
	
	
	
	protected Language getCurrentLanguage() {
		ScriptTab tab = getCurrentScriptTab();
		return tab == null ? null : tab.getLanguage();
	}
	
	protected ScriptTab getCurrentScriptTab() {
		return selectedScript.get();
//		return listScripts == null ? null : listScripts.getSelectionModel().getSelectedItem();
	}
	
	protected ScriptEditorControl getCurrentTextComponent() {
		ScriptTab tab = getCurrentScriptTab();
		return tab == null ? null : tab.getEditorComponent();
	}
	
	
	protected ScriptEditorControl getCurrentConsoleComponent() {
		ScriptTab tab = getCurrentScriptTab();
		return tab == null ? null : tab.getConsoleComponent();
	}

	protected Node getCurrentScriptComponent() {
		ScriptTab tab = getCurrentScriptTab();
		return tab == null ? null : tab.getComponent();
	}
	
	protected String getSelectedText() {
		ScriptEditorControl comp = getCurrentTextComponent();
		return comp != null ? comp.getSelectedText() : null;
	}
	
	protected String getCurrentText() {
		ScriptEditorControl comp = getCurrentTextComponent();
		return comp != null ? comp.getText() : "";
	}
	
	void updateCutCopyActionState() {
		String selectedText = getSelectedText();
		copyAction.setDisabled(selectedText == null || selectedText.isEmpty());
		cutAction.setDisabled(selectedText == null || selectedText.isEmpty());
		pasteAction.setDisabled(false);
//		pasteAction.setDisabled(!Clipboard.getSystemClipboard().hasString());
	}
	
	
	void updateUndoActionState() {
		ScriptEditorControl editor = getCurrentTextComponent();
		undoAction.setDisabled(editor == null || !editor.isUndoable());
		redoAction.setDisabled(editor == null || !editor.isRedoable());
	}
	
	
	/**
	 * Execute the script currently shown in the specified ScriptTab.
	 * 
	 * Output will be shown in the console of the ScriptTab.
	 * 
	 * @param tab
	 * @param script
	 * @param project 
	 * @param imageData
	 */
	private void executeScript(final ScriptTab tab, final String script, final Project<BufferedImage> project, final ImageData<BufferedImage> imageData) {
		ScriptEditorControl console = tab.getConsoleComponent();
		
		ScriptContext context = new SimpleScriptContext();
		context.setAttribute("args", new String[0], ScriptContext.ENGINE_SCOPE);
		var writer = new ScriptConsoleWriter(console, false);
		context.setWriter(writer);
		context.setErrorWriter(new ScriptConsoleWriter(console, true));
		var printWriter = new PrintWriter(writer);
		
		boolean attachToLog = sendLogToConsole.get();
		if (attachToLog)
			LogManager.addTextAppendableFX(console);
		long startTime = System.currentTimeMillis();
		if (outputScriptStartTime.get())
			printWriter.println("Starting script at " + new Date(startTime).toString());
		try {
			Object result = executeScript(tab.getLanguage(), script, project, imageData, useDefaultBindings.get(), context);
			if (result != null) {
				printWriter.println("Result: " + result);
			}
			if (outputScriptStartTime.get())
				printWriter.println(String.format("Script run time: %.2f seconds", (System.currentTimeMillis() - startTime)/1000.0));
		} catch (ScriptException e) {
			// TODO: Consider exception logging here, rather than via the called method
		} catch (Throwable t) {
			// This can happen when something goes very wrong - like attempting to load a missing native library
			// We need to somehow let the user know, rather than swallowing the problem silently
			logger.error(t.getLocalizedMessage(), t);
		} finally {
			if (attachToLog)
				Platform.runLater(() -> LogManager.removeTextAppendableFX(console));	
		}
	}

	
	
	private static ScriptContext createDefaultContext() {
		ScriptContext context = new SimpleScriptContext();
		context.setAttribute("args", new String[0], ScriptContext.ENGINE_SCOPE);
		context.setWriter(new LoggerInfoWriter());
		context.setErrorWriter(new LoggerErrorWriter());
		return context;
	}
	
	
	private static abstract class LoggerWriter extends Writer {

		@Override
		public void write(char[] cbuf, int off, int len) throws IOException {
			// Don't need to log newlines
			if (len == 1 && cbuf[off] == '\n')
				return;
			String s = String.valueOf(cbuf, off, len);
			// Skip newlines on Windows too...
			if (s.equals(System.lineSeparator()))
				return;
			log(s);
		}
		
		protected abstract void log(String s);

		@Override
		public void flush() throws IOException {}
		
		@Override
		public void close() throws IOException {
			flush();
		}
	}
	
	private static class LoggerInfoWriter extends LoggerWriter {

		@Override
		protected void log(String s) {
			logger.info(s);
		}
	}
	
	private static class LoggerErrorWriter extends LoggerWriter {

		@Override
		protected void log(String s) {
			logger.error(s);
		}
	}
	
	
	/**
	 * Execute a script using an appropriate ScriptEngine for a specified scripting language.
	 * 
	 * @param language
	 * @param script
	 * @param project 
	 * @param imageData
	 * @param importDefaultMethods
	 * @param context
	 * @return
	 * @throws ScriptException 
	 */
	public static Object executeScript(final Language language, final String script, final Project<BufferedImage> project, final ImageData<BufferedImage> imageData, final boolean importDefaultMethods, final ScriptContext context) throws ScriptException {
		ScriptEngine engine = manager.getEngineByName(language.toString());
		return executeScript(engine, script, project, imageData, importDefaultMethods, context);
	}
	
	
	/**
	 * Execute a script using the specific ScriptEngine.
	 * 
	 * @param engine
	 * @param script
	 * @param project 
	 * @param imageData
	 * @param importDefaultMethods
	 * @param context
	 * @return
	 * @throws ScriptException 
	 */
	public static Object executeScript(final ScriptEngine engine, final String script, final Project<BufferedImage> project, final ImageData<BufferedImage> imageData, final boolean importDefaultMethods, final ScriptContext context) throws ScriptException {
		
		// Set the current ImageData if we can
		QP.setBatchProjectAndImage(project, imageData);
		
		// We'll actually use script2... which may or may not be the same
		String script2 = script;
		
		// Prepare to return a result
		Object result = null;

		// Record if any extra lines are added to the script, to help match line numbers of any exceptions
		int extraLines = 0;

		// Supply default bindings
		if (importDefaultMethods) {
			
			// Class supplying static methods that will be included in the main namespace
			// TODO: Note: Javascript ignores the 'extends', i.e. loses all the QPEx stuff, so most functions don't work.
			// This workaround means that command line script running is used with Javascript, whereas Groovy shows progress dialogs etc.
			String scriptClass = engine.getFactory().getNames().contains("javascript") ? QP.class.getName() : QPEx.class.getName();
			
			// Import whatever else is needed into the namespace for the languages we know about
			if (engine.getFactory().getNames().contains("jython")) {
				script2 = String.format(
						"import qupath\n" +
						"from %s import *\n" +
						"%s\n",
						scriptClass, script);
				extraLines = 2;
			}
			if (engine.getFactory().getNames().contains("groovy")) {
				script2 = QPEx.getDefaultImports(true) + System.lineSeparator() + script;
//				script2 = String.format(
//						"import static %s.*;\n" + 
//						"%s\n",
//						scriptClass, script);
				extraLines = 1; // coreImports.size() + 1;
			}
			if (engine.getFactory().getNames().contains("javascript")) {
				script2 = String.format(
						"var QP = Java.type(\"%s\");\n"
						+ "with (Object.bindProperties({}, QP)) {\n"
						+ "%s\n"
						+ "}\n",
						scriptClass, script);
				extraLines = 2;
			}
			
		}
		
		try {
			result = engine.eval(script2, context == null ? createDefaultContext() : context);
		} catch (ScriptException e) {
			try {
				int line = e.getLineNumber();
				Throwable cause = e;
				// Try to get to the root of the problem
				while (cause.getCause() != null && cause.getCause() != cause)
					cause = cause.getCause();
				
				// Sometimes we can still get the line number for a Groovy exception in this awkward way...
				if (line < 0) {
					for (StackTraceElement element : cause.getStackTrace()) {
						if ("run".equals(element.getMethodName()) && element.getClassName() != null && element.getClassName().startsWith("Script")) {
							line = element.getLineNumber();
							break;
						}
					}
				}
				
				Writer errorWriter = context.getErrorWriter();
				
				StringBuilder sb = new StringBuilder();
				String message = cause.getLocalizedMessage();
				if (message != null && line < 0) {
					var lineMatcher = Pattern.compile("@ line ([\\d]+)").matcher(message);
					if (lineMatcher.find())
						line = Integer.parseInt(lineMatcher.group(1));
				}
				
				// Check if the error was to do with an import statement
				if (message != null && !message.isBlank()) {
					var matcher = Pattern.compile("unable to resolve class ([A-Za-z_.-]+)").matcher(message);
					if (matcher.find()) {
						String missingClass = matcher.group(1).strip();
						sb.append("It looks like you have tried to import a class '" + missingClass + "' that doesn't exist!\n");
						int ind = missingClass.lastIndexOf(".");
						if (ind >= 0)
							missingClass = missingClass.substring(ind+1);
						Class<?> suggestedClass = CONFUSED_CLASSES.get(missingClass);
						if (suggestedClass != null) {
							sb.append("You should probably remove the broken import statement in your script (around line " + line + ").\n");
							sb.append("Then you may want to check 'Run -> Include default imports' is selected, or alternatively add ");
							sb.append("\n    import " + suggestedClass.getName() + "\nat the start of the script. Full error message below.\n");
						}
					}
	
					// Check if the error was to do with a missing property... which can again be thanks to an import statement
					var matcherProperty = Pattern.compile("No such property: ([A-Za-z_.-]+)").matcher(message);
					if (matcherProperty.find()) {
						String missingClass = matcherProperty.group(1).strip();
						sb.append("I cannot find '" + missingClass + "'!\n");
						int ind = missingClass.lastIndexOf(".");
						if (ind >= 0)
							missingClass = missingClass.substring(ind+1);
						Class<?> suggestedClass = CONFUSED_CLASSES.get(missingClass);
						if (suggestedClass != null) {
							if (!suggestedClass.getSimpleName().equals(missingClass)) {
								sb.append("You can try replacing ").append(missingClass).append(" with ").append(suggestedClass.getSimpleName()).append("\n");
							}
							sb.append("You might want to check 'Run -> Include default imports' is selected, or alternatively add ");
							sb.append("\n    import " + suggestedClass.getName() + "\nat the start of the script. Full error message below.\n");
						}
					}
					
					// Check if the error was to do with a special left quote character
					var matcherQuotationMarks = Pattern.compile("Unexpected input: .*([\\x{2018}|\\x{201c}|\\x{2019}|\\x{201D}]+)' @ line (\\d+), column (\\d+).").matcher(message);
					if (matcherQuotationMarks.find()) {
						int nLine = Integer.parseInt(matcherQuotationMarks.group(2));
						String quotationMark = matcherQuotationMarks.group(1);
						String suggestion = quotationMark.equals("‘") || quotationMark.equals("’") ? "'" : "\"";
						sb.append(String.format("At least one invalid quotation mark (%s) was found @ line %s column %s! ", quotationMark, importDefaultMethods ? nLine-1 : nLine, matcherQuotationMarks.group(3)));
						sb.append(String.format("You can try replacing it with a straight quotation mark (%s).%n", suggestion));
					}
				}
				if (sb.length() > 0)
					errorWriter.append(sb.toString());
				
				if (line >= 0) {
					line = line - extraLines;
					if (cause instanceof InterruptedException)
						errorWriter.append("Script interrupted at line " + line + ": " + message + "\n");
					else
						errorWriter.append(cause.getClass().getSimpleName() + " at line " + line + ": " + message + "\n");
				} else {
					if (cause instanceof InterruptedException)
						errorWriter.append("Script interrupted: " + message + "\n");
					else
						errorWriter.append(cause.getClass().getSimpleName() + ": " + message + "\n");
				}
				var stackTrace = Arrays.stream(cause.getStackTrace()).filter(s -> s != null).map(s -> s.toString())
						.collect(Collectors.joining("\n" + "    "));
				if (stackTrace != null)
					stackTrace += "\n";
				errorWriter.append(stackTrace);
//				logger.error("Script error (" + cause.getClass().getSimpleName() + ")", cause);
			} catch (IOException e1) {
				logger.error("Script IO error: {}", e1);
			} catch (Exception e1) {
				logger.error("Script error: {}", e1.getLocalizedMessage(), e1);
//				e1.printStackTrace();
			}
			throw e;
		} finally {
			QP.resetBatchProjectAndImage();
		}
		return result;
	}

	
	
	
	static class ScriptTabListCell extends ListCell<ScriptTab> {
        @Override
        public void updateItem(ScriptTab item, boolean empty) {
            super.updateItem(item, empty);
            if (item == null || empty) {
            	setText(null);
            	setTooltip(null);
             	return;
            }
            var text = item.toString();
            if (item.isRunning) {
            	text = text + " (Running)";
            	setStyle("-fx-font-style: italic;");
            } else
            	setStyle(null);
            setText(text);
            setTooltip(new Tooltip(text));
//            this.setOpacity(0);
        }
    }
	
	
	
	boolean save(final ScriptTab tab, final boolean saveAs) {
		try {
			if (tab.fileExists() && !saveAs)
				tab.saveToFile(tab.getFile());
			else {
				File dir = tab.getFile();
//				if (dir == null) {
//					dir = qupath.getProjectScriptsDirectory(true);
//				}
				// Elaborate attempt to use scripts directory as default
				if (dir == null) {
					try {
						var project = qupath.getProject();
						if (project != null) {
							File dirProject = Projects.getBaseDirectory(project);
							if (dirProject != null && dirProject.isDirectory()) {
								File dirScripts = new File(dirProject, "scripts");
								if (!dirScripts.exists()) {
									try {
										dirScripts.mkdir();
									} catch (Exception e) {
										logger.error("Unable to make script directory: " + e.getLocalizedMessage(), e);
									}
								}
								if (dirScripts.isDirectory())
									dir = dirScripts;
							}
						}
					} catch (Exception e) {
						logger.warn("Problem trying to find project scripts directory: {}", e.getLocalizedMessage());
					}
				}
				File file = Dialogs.getChooser(dialog).promptToSaveFile("Save script file", dir, tab.getName(), "Script file", tab.getRequestedExtension());
				if (file == null)
					return false;
				tab.saveToFile(file);
				listScripts.refresh();
//				listScripts.getItems().set(tab, modelScripts.indexOf(tab)); // Force a model update
//				listScripts.repaint();
				return true;
			}
		} catch (Exception e) {
			logger.error("Error saving file", e);
			e.printStackTrace();
		}
		return false;
	}
	
	
	
	boolean promptToClose(final ScriptTab tab) {
		int ind = listScripts.getItems().indexOf(tab);
		if (ind < 0)
			return false;
		
		// Check if we need to save
		if (tab.isModified() && tab.hasScript()) {
			// TODO: Consider that this previously had a different parent for the dialog... and probably should
			DialogButton option = Dialogs.showYesNoCancelDialog("Close " + tab.getName(), String.format("Save %s before closing?", tab.getName()));
			if (option == DialogButton.CANCEL)
				return false;
			if (option == DialogButton.YES) {
				if (!save(tab, false))
					return false;
			}
		}

		// Update selection, or close window if all scripts have been closed
		listScripts.getItems().remove(ind);
		if (ind >= listScripts.getItems().size())
			ind--;
		if (ind < 0) {
			dialog.close();
			dialog = null;
		}
		else
			listScripts.getSelectionModel().select(ind);
		return true;
	}
	



//	public static void main(String[] args) {
//		Platform.runLater(() -> {
//			DefaultScriptEditor editor = new DefaultScriptEditor(null);
//			editor.getDialog().show();			
//		});
//	}



	/**
	 * Writer for outputting either to a logger or a styled document.
	 */
	class ScriptConsoleWriter extends Writer {

		private ScriptEditorControl doc;
		private boolean isErrorWriter = false;
//		private int flushCount = 0;
		private StringBuilder sb = new StringBuilder();

		ScriptConsoleWriter(final ScriptEditorControl doc, final boolean isErrorWriter) {
			super();
			this.doc = doc;
			this.isErrorWriter = isErrorWriter;
//			attributes = LoggingAppender.getAttributeSet(isErrorWriter);
		}

		@Override
		public synchronized void write(char[] cbuf, int off, int len) throws IOException {
			// If we aren't showing the log in the console, we need to handle each message
			if (!sendLogToConsole.get()) {
				String s = String.valueOf(cbuf, off, len);
				sb.append(s);
				flush();
			}
			// Don't need to log newlines
			if (len == 1 && cbuf[off] == '\n')
				return;
			String s = String.valueOf(cbuf, off, len);
			// Skip newlines on Windows too...
			if (s.equals(System.lineSeparator()))
				return;
			if (isErrorWriter)
				logger.error(s);
			else
				logger.info(s);
		}

		@Override
		public synchronized void flush() throws IOException {
			// Only update the component when flush is called
			// One reason is that println produces two write statements, but only one flush...
			String s = sb.toString();
			sb.setLength(0);
			if (s.isEmpty())
				return;
			if (Platform.isFxApplicationThread())
				doc.appendText(s);
			else
				Platform.runLater(() -> doc.appendText(s));
//			flushCount++;
//			System.err.println("Flush called: " + flushCount);
		}

		@Override
		public void close() throws IOException {
			flush();
		}

	}

	
	Action createKillRunningScriptAction(final String name) {
		Action action = new Action(name, e -> {
			Future<?> future = runningTask.get();
			if (future == null)
				return;
			if (future.isDone())
				runningTask.set(null);
			else
				future.cancel(true);
		});
		action.disabledProperty().bind(runningTask.isNull());
		return action;
	}
	
	
	/**
	 * Check the first line of this script to see whether it should be run in the JavaFX Platform thread or not
	 * 
	 * @param script
	 * @return
	 */
	private static boolean requestGuiScript(final String script) {
		String[] lines = GeneralTools.splitLines(script);
		if (lines.length > 0) {
			String firstLine = lines[0].toLowerCase();
			return patternGuiScript.matcher(firstLine).find();
		};
		return false;
	}
	
	
	Action createRunScriptAction(final String name, final boolean selectedText) {
		Action action = new Action(name, e -> {
			String script;
			if (selectedText)
				script = getSelectedText();
			else
				script = getCurrentText();

			if (script == null || script.trim().length() == 0) {
				logger.warn("No script selected!");
				return;
			}
			
			Language language = getSelectedLanguage();
			if (language == null)
				return;
//			if (language == Language.JAVA)
//				language = Language.GROOVY; // Replace Java with Groovy for scripting

			ScriptTab tab = getCurrentScriptTab();
			if (autoClearConsole.get() && getCurrentScriptTab() != null) {
				tab.getConsoleComponent().clear();
			}
			
			// It's generally not a good idea to run in the Platform thread... since this will make the GUI unresponsive
			// However, there may be times when it is useful to run a short script in the Platform thread
			boolean runInPlatformThread = requestGuiScript(script);
			
			// Exceute the script
			if (runInPlatformThread) {
				logger.info("Running script in Platform thread...");
				try {
					tab.setRunning(true);
					executeScript(tab, script, qupath.getProject(), qupath.getImageData());
				} finally {
					tab.setRunning(false);
					runningTask.setValue(null);
				}
			} else {
				runningTask.setValue(qupath.createSingleThreadExecutor(this).submit(new Runnable() {
					@Override
					public void run() {
						try {
							tab.setRunning(true);
							executeScript(tab, script, qupath.getProject(), qupath.getImageData());
						} finally {
							tab.setRunning(false);
							Platform.runLater(() -> runningTask.setValue(null));
						}
					}
				}));
			}
		});
		if (selectedText)
			action.setAccelerator(new KeyCodeCombination(KeyCode.R, KeyCombination.SHORTCUT_DOWN, KeyCombination.SHIFT_DOWN));
		else
			action.setAccelerator(new KeyCodeCombination(KeyCode.R, KeyCombination.SHORTCUT_DOWN));
		
		action.disabledProperty().bind(disableRun);
		
		return action;
	}
	
	
	Action createRunProjectScriptAction(final String name, final boolean doSave) {
		Action action = new Action(name, e -> handleRunProject(doSave));
		action.disabledProperty().bind(disableRun.or(qupath.projectProperty().isNull()));
		return action;
	}
	
	private List<ProjectImageEntry<BufferedImage>> previousImages = new ArrayList<>();
	
	/**
	 * Request project image entries to run script for.
	 * @param doSave 
	 */
	void handleRunProject(final boolean doSave) {
		Project<BufferedImage> project = qupath.getProject();
		if (project == null) {
			Dialogs.showNoProjectError("Script editor");
			return;
		}
		ScriptTab tab = getCurrentScriptTab();
		if (tab == null || tab.getEditorComponent().getText().trim().length() == 0) {
			Dialogs.showErrorMessage("Script editor", "No script selected!");
			return;
		}
		if (tab.getLanguage() == null) {
			Dialogs.showErrorMessage("Script editor", "Scripting language is unknown!");
			return;			
		}
		
		// Ensure that the previous images remain selected if the project still contains them
//		FilteredList<ProjectImageEntry<?>> sourceList = new FilteredList<>(FXCollections.observableArrayList(project.getImageList()));
		
		String sameImageWarning = doSave ? "A selected image is open in the viewer!\nUse 'File>Reload data' to see changes." : null;
		var listSelectionView = ProjectDialogs.createImageChoicePane(qupath, project.getImageList(), previousImages, sameImageWarning);
		
		Dialog<ButtonType> dialog = new Dialog<>();
		dialog.initOwner(qupath.getStage());
		dialog.setTitle("Select project images");
		dialog.getDialogPane().getButtonTypes().addAll(ButtonType.CANCEL, ButtonType.OK);
		dialog.getDialogPane().setContent(listSelectionView);
		dialog.setResizable(true);
		dialog.getDialogPane().setPrefWidth(600);
		dialog.initModality(Modality.APPLICATION_MODAL);
		Optional<ButtonType> result = dialog.showAndWait();
		if (!result.isPresent() || result.get() != ButtonType.OK)
			return;
		
		previousImages.clear();
//		previousImages.addAll(listSelectionView.getTargetItems());

		previousImages.addAll(ProjectDialogs.getTargetItems(listSelectionView));

		if (previousImages.isEmpty())
			return;
		
		List<ProjectImageEntry<BufferedImage>> imagesToProcess = new ArrayList<>(previousImages);

		ProjectTask worker = new ProjectTask(project, imagesToProcess, tab, doSave);
		
		
		ProgressDialog progress = new ProgressDialog(worker);
		progress.initOwner(qupath.getStage());
		progress.setTitle("Batch script");
		progress.getDialogPane().setHeaderText("Batch processing...");
		progress.getDialogPane().setGraphic(null);
		progress.getDialogPane().getButtonTypes().add(ButtonType.CANCEL);
		progress.getDialogPane().lookupButton(ButtonType.CANCEL).addEventFilter(ActionEvent.ACTION, e -> {
			if (Dialogs.showYesNoDialog("Cancel batch script", "Are you sure you want to stop the running script after the current image?")) {
				worker.quietCancel();
				progress.setHeaderText("Cancelling...");
//				worker.cancel(false);
				progress.getDialogPane().lookupButton(ButtonType.CANCEL).setDisable(true);
			}
			e.consume();
		});
		
		// Clear console if necessary
		if (autoClearConsole.get() && getCurrentScriptTab() != null) {
			tab.getConsoleComponent().clear();
		}
		
		// Create & run task
		runningTask.set(qupath.createSingleThreadExecutor(this).submit(worker));
		progress.show();
	}
	
	class ProjectTask extends Task<Void> {
		
		private Project<BufferedImage> project;
		private Collection<ProjectImageEntry<BufferedImage>> imagesToProcess;
		private ScriptTab tab;
		private boolean quietCancel = false;
		private boolean doSave = false;
		
		ProjectTask(final Project<BufferedImage> project, final Collection<ProjectImageEntry<BufferedImage>> imagesToProcess, final ScriptTab tab, final boolean doSave) {
			this.project = project;
			this.imagesToProcess = imagesToProcess;
			this.tab = tab;
			this.doSave = doSave;
		}
		
		public void quietCancel() {
			this.quietCancel = true;
		}

		public boolean isQuietlyCancelled() {
			return quietCancel;
		}

		@Override
		public Void call() {
			
			long startTime = System.currentTimeMillis();
			
			tab.setRunning(true);
			
			int counter = 0;
			for (ProjectImageEntry<BufferedImage> entry : imagesToProcess) {
				try {
					// Stop
					if (isQuietlyCancelled() || isCancelled()) {
						logger.warn("Script cancelled with " + (imagesToProcess.size() - counter) + " image(s) remaining");
						break;
					}
					
					updateProgress(counter, imagesToProcess.size());
					counter++;
					updateMessage(entry.getImageName() + " (" + counter + "/" + imagesToProcess.size() + ")");
					
					// Create a new region store if we need one
					System.gc();

					// Open saved data if there is any, or else the image itself
					ImageData<BufferedImage> imageData = entry.readImageData();
					if (imageData == null) {
						logger.warn("Unable to open {} - will be skipped", entry.getImageName());
						continue;
					}
//					QPEx.setBatchImageData(imageData);
					executeScript(tab, tab.getEditorComponent().getText(), project, imageData);
					if (doSave)
						entry.saveImageData(imageData);
					imageData.getServer().close();
					
					if (clearCache.get()) {
						try {
							var store = qupath == null ? null : qupath.getImageRegionStore();
							if (store != null)
								store.clearCache();
							System.gc();
						} catch (Exception e) {
							
						}
					}
				} catch (Exception e) {
					logger.error("Error running batch script: {}", e);
				}
			}
			updateProgress(imagesToProcess.size(), imagesToProcess.size());
			
			long endTime = System.currentTimeMillis();
			
			long timeMillis = endTime - startTime;
			String time = null;
			if (timeMillis > 1000*60)
				time = String.format("Total processing time: %.2f minutes", timeMillis/(1000.0 * 60.0));
			else if (timeMillis > 1000)
				time = String.format("Total processing time: %.2f seconds", timeMillis/(1000.0));
			else
				time = String.format("Total processing time: %d milliseconds", timeMillis);
			logger.info("Processed {} images", imagesToProcess.size());
			logger.info(time);
			
			return null;
		}
		
		
		@Override
		protected void done() {
			super.done();
			tab.setRunning(false);
			// Make sure we reset the running task
			Platform.runLater(() -> runningTask.setValue(null));
		}
		
	};
	
	
	protected static String getClipboardText(boolean escapeCharacters) {
		var clipboard = Clipboard.getSystemClipboard();
		var files = clipboard.getFiles();
		String text = clipboard.getString();
		if (files != null && !files.isEmpty()) {
			String s;
			if (files.size() == 1)
				s = files.get(0).getAbsolutePath();
			else {
				s = "[" + files.stream().map(f -> "\"" + f.getAbsolutePath() + "\"").collect(Collectors.joining("," + System.lineSeparator())) + "]";
			}
			if ("\\".equals(File.separator)) {
				s = s.replace("\\", "/");
			}
			text = s;
		}
		if (text != null && escapeCharacters)
			text = StringEscapeUtils.escapeJava(text);
		return text;
	}
	
	protected static boolean pasteFromClipboard(ScriptEditorControl control, boolean escapeCharacters) {
		// Intercept clipboard if we have files, to create a suitable string representation as well
		var text = getClipboardText(escapeCharacters);
		if (text == null)
			return false;
		control.paste(text);
		return true;
	}
	
	
	
	Action createCopyAction(final String name, final KeyCombination accelerator) {
		Action action = new Action(name, e -> {
			if (e.isConsumed())
				return;
			ScriptEditorControl editor = getCurrentTextComponent();
			if (editor != null) {
				editor.copy();
			}
			e.consume();
		});
		if (accelerator != null) {
			action.setAccelerator(accelerator);
			accelerators.add(accelerator);
		}
		return action;
	}
	
	
	Action createCutAction(final String name, final KeyCombination accelerator) {
		Action action = new Action(name, e -> {
			if (e.isConsumed())
				return;
			ScriptEditorControl editor = getCurrentTextComponent();
			if (editor != null) {
				editor.cut();
			}
			e.consume();
		});
		if (accelerator != null) {
			action.setAccelerator(accelerator);
			accelerators.add(accelerator);
		}
		return action;
	}
		
	Action createPasteAction(final String name, final boolean doEscape, final KeyCombination accelerator) {
		Action action = new Action(name, e -> {
			if (e.isConsumed())
				return;
			ScriptEditorControl editor = getCurrentTextComponent();
			if (editor != null)
				pasteFromClipboard(editor, doEscape);
			e.consume();
		});
		if (accelerator != null) {
			action.setAccelerator(accelerator);
			accelerators.add(accelerator);
		}
		return action;
	}
	
	
	Action createUndoAction(final String name, final KeyCombination accelerator) {
		Action action = new Action(name, e -> {
			ScriptEditorControl editor = getCurrentTextComponent();
			if (editor != null && editor.isUndoable())
				editor.undo();
			e.consume();
		});
		if (accelerator != null) {
			action.setAccelerator(accelerator);
			accelerators.add(accelerator);
		}
		return action;
	}
	
	Action createRedoAction(final String name, final KeyCombination accelerator) {
		Action action = new Action(name, e -> {
			ScriptEditorControl editor = getCurrentTextComponent();
			if (editor != null && editor.isRedoable())
				editor.redo();
			e.consume();
		});
		if (accelerator != null) {
			action.setAccelerator(accelerator);
			accelerators.add(accelerator);
		}
		return action;
	}

	
	/**
	 * Handle the press of the tab key, with/without shift.
	 * This either inserts getTabString() at the current caret position (if no text is selected, 
	 * or either indents or removes the indentation from all selected rows if a selection is made.
	 * 
	 * @param textArea
	 * @param shiftDown
	 */
	protected void handleTabPress(final ScriptEditorControl textArea, final boolean shiftDown) {
		String text = textArea.getText();
		IndexRange range = textArea.getSelection() == null ? IndexRange.valueOf("0,0") : textArea.getSelection();
		int startRowPos = getRowStartPosition(text, range.getStart());
		int endRowPos = getRowEndPosition(text, range.getEnd());
		String textBetween = text.substring(startRowPos, endRowPos);

		if (range.getLength() == 0) {
			if (shiftDown && textBetween.indexOf(tabString) == 0)
				textArea.deleteText(startRowPos, startRowPos + tabString.length());
			else if (!shiftDown)
				textArea.insertText(textArea.getCaretPosition(), tabString);
			return;
		}

		String replaceText;
		if (shiftDown) {
			// Remove tabs at start of selected rows
			replaceText = textBetween.replace("\n"+tabString, "\n");
			if (replaceText.startsWith(tabString))
				replaceText = replaceText.substring(tabString.length());
		} else {
			replaceText = tabString + textBetween.replace("\n", "\n"+tabString);
		}
		
		textArea.selectRange(startRowPos, endRowPos);
		textArea.paste(replaceText);
		textArea.selectRange(startRowPos, startRowPos + replaceText.length());
	}
	
	
	/**
	 * Handle adding a new line, by checking current line for appropriate indentation.
	 * Note: this method should be called <em>instead</em> of simply accepting the newline character,
	 * i.e. the method itself will add the newline as required.
	 * 
	 * @param textArea
	 */
	protected void handleNewLine(final ScriptEditorControl textArea) {
		int caretPos = textArea.getCaretPosition();
		String text = textArea.getText();
		int startRowPos = getRowStartPosition(text, caretPos);
		String subString = text.substring(startRowPos, caretPos);
		String trimmedSubString = subString.trim();
		int ind = trimmedSubString.length() == 0 ? subString.length() : subString.indexOf(trimmedSubString);
		String insertText = ind == 0 ? "\n" : "\n" + subString.substring(0, ind);
		textArea.insertText(caretPos, insertText);
		int newPos = caretPos + insertText.length();
		textArea.selectRange(newPos, newPos);
		textArea.requestFollowCaret();
	}
	
	
	/**
	 * Handle the press of the / key, with/without shift.
	 * This either inserts comments or uncomments the selected lines, if possible.
	 * 
	 * @param textArea
	 */
	protected void handleLineComment(final ScriptEditorControl textArea) {
		String commentString = getCurrentLineCommentString();
		if (commentString == null)
			return;

		String text = textArea.getText();
		IndexRange range = textArea.getSelection();
		boolean hasSelection = range.getLength() > 0;
		int startRowPos = getRowStartPosition(text, range.getStart());
		int endRowPos = getRowEndPosition(text, range.getEnd());
		String textBetween = text.substring(startRowPos, endRowPos);
		// Check if every new row starts with a comment string - if so we want to remove these, if not we want to add comments
		
		int nNewLines = textBetween.length() - textBetween.replace("\n", "").length();
		int nCommentLines = (textBetween.length() - textBetween.replace("\n" + commentString, commentString).length());
		boolean allComments = textBetween.startsWith(commentString) && nNewLines == nCommentLines;
		
		String replaceText;
		if (allComments) {
			// Remove tabs at start of selected rows
			replaceText = textBetween.replace("\n"+commentString, "\n");
			if (replaceText.startsWith(commentString))
				replaceText = replaceText.substring(commentString.length());
		} else {
			replaceText = commentString + textBetween.replace("\n", "\n"+commentString);
		}
		
		textArea.selectRange(startRowPos, endRowPos);
		textArea.paste(replaceText);
		if (hasSelection)
			textArea.selectRange(startRowPos, startRowPos + replaceText.length());
	}
	
	
	
	static int getRowStartPosition(final String text, final int pos) {
		return text.substring(0, pos).lastIndexOf("\n") + 1;
	}

	static int getRowEndPosition(final String text, final int pos) {
		int pos2 = text.substring(pos).indexOf("\n");
		if (pos2 < 0)
			return text.length();
		return pos + pos2;
	}

	
	
//	Action createTabIndenterAction(final TextArea textArea, final boolean shiftDown) {
//		return new Action(e -> handleTabPress(textArea, shiftDown));
//	}
	
	
	
	/**
	 * Given a file name, determine the associated language - or null if no suitable (supported) language can be found.
	 * 
	 * @param name
	 * @return
	 */
	public static Language getLanguageFromName(String name) {
		name = name.toLowerCase();
		for (Language l : Language.values()) {
			if (name.endsWith(l.getExtension()))
				return l;
		}
		return null;
	}
	
	
	
	class ScriptTab {
		
		private File file = null;
		private long lastModified = -1L;
		private String lastSavedContents = null;
		
		private Language language = null;
		
//		private BooleanProperty isModified = new SimpleBooleanProperty();
		private boolean isModified = false;
		
		private SplitPane splitEditor;
		private String name;
		
		private ScriptEditorControl console;
		private ScriptEditorControl editor;
		
		private boolean isRunning = false;
		
		
		public ScriptTab(final String script, final Language language) {
			initialize();
			if (script != null)
				editor.setText(script);
			untitledCounter++;
			name = "Untitled " + untitledCounter;
			setLanguage(language);
		}
		
		public ScriptTab(final File file) throws IOException {
			initialize();
			readFile(file);
		}
		
		
		protected void readFile(final File file) throws IOException {
			logger.info("Loading script file {}", file.getAbsolutePath());
			Scanner scanner = new Scanner(file);
			String content = new String(Files.readAllBytes(file.toPath()), StandardCharsets.UTF_8);
//			String content = scanner.useDelimiter("\\Z").next();
			editor.setText(content);
			name = file.getName();
			this.file = file;
			lastModified = file.lastModified();
			lastSavedContents = content;
			setLanguage(getLanguageFromName(name));
			scanner.close();
			updateIsModified();
		}
		
		
		protected void refreshFileContents() {
			try {
				if (file != null && file.lastModified() > lastModified) {
					logger.debug("Calling refresh!");
					readFile(file);
					updateIsModified();
				}
			} catch (IOException e) {
				logger.error("Cannot refresh script file", e);
			}
		}
		
		
		private void initialize() {
			BorderPane panelMainEditor = new BorderPane();
			editor = getNewEditor();
			editor.textProperty().addListener((v, o, n) -> {
				updateUndoActionState();
				updateIsModified();
			});
			editor.selectedTextProperty().addListener((v, o, n) -> updateCutCopyActionState());
			editor.focusedProperty().addListener((v, o, n) -> maybeRefreshTab(this));
			
			panelMainEditor.setCenter(editor.getControl());


			console = getNewConsole();
			ContextMenu popup = new ContextMenu();
			popup.getItems().add(ActionUtils.createMenuItem(new Action("Clear console", e -> console.setText(""))));
			console.setPopup(popup);
			
			splitEditor = new SplitPane();
			splitEditor.setOrientation(Orientation.VERTICAL);
			splitEditor.getItems().addAll(
					panelMainEditor,
					console.getControl());
			SplitPane.setResizableWithParent(console.getControl(), Boolean.FALSE);
			splitEditor.setDividerPosition(0, 0.75);
			
			updateIsModified();
		}
		
		public Node getComponent() {
			return splitEditor;
		}
		
		
		public ScriptEditorControl getEditorComponent() {
			return editor;
		}
		
		public boolean hasScript() {
			return editor.getText().length() > 0;
		}

		public ScriptEditorControl getConsoleComponent() {
			return console;
		}

		public File getFile() {
			return file;
		}
		
		public boolean fileExists() {
			return file != null && file.exists();
		}
		
		boolean isRunning() {
			return isRunning;
		}
		
		void setRunning(boolean running) {
			this.isRunning = running;
		}
		
//		public ReadOnlyBooleanProperty isModifiedProperty() {
//			return isModified;
//		}
		
		/**
		 * Return true if the script is modified, i.e. it isn't the same as the last saved version
		 * 
		 * @return
		 */
		public boolean isModified() {
			return isModified;
		}

		private void updateIsModified() {
			boolean newState = !fileExists() || !editor.getText().equals(lastSavedContents); // TODO: Consider checking disk contents / timestamp
			if (isModified == newState)
				return;
			isModified = newState;
			// Update the display of the list
			if (listScripts != null)
				listScripts.refresh();
		}
		
		public void saveToFile(final File file) throws IOException {
			String text = getCurrentText();
			Files.writeString(file.toPath(), text);
			this.file = file;
			this.name = file.getName();
			this.lastSavedContents = text;
			this.lastModified = file.lastModified();
			updateIsModified();
		}
		
		public Language getLanguage() {
			return language;
		}
		
		public void setLanguage(final Language language) {
			this.language = language;
		}
		
		public String getRequestedExtension() {
			if (language == null)
				return ".txt";
			return language.getExtension();
		}
		
		public String getName() {
			return name;
		}
		
		
		@Override
		public String toString() {
			return isModified ? "*" + name : name;
		}

		
	}
	
	
	
	Action createOpenAction(final String name) {
		Action action = new Action(name, e -> {
			
			String dirPath = PathPrefs.scriptsPathProperty().get();
			File dir = null;
			if (dirPath != null)
				dir = new File(dirPath);
//			File file = Dialogs.promptForFile("Choose script file", dir, "Known script files", SCRIPT_EXTENSIONS);
			File file = Dialogs.promptForFile("Choose script file", dir, "Groovy script", ".groovy");
			if (file == null)
				return;
			try {
				addScript(file, true);
				PathPrefs.scriptsPathProperty().set(file.getParent());
			} catch (Exception ex) {
				logger.error("Unable to open script file: {}", ex);
				ex.printStackTrace();
			}
		});
		action.setAccelerator(new KeyCodeCombination(KeyCode.O, KeyCombination.SHORTCUT_DOWN));
		return action;
	}
	
	
	Action createNewAction(final String name) {
		Action action = new Action(name, e -> addNewScript("", getDefaultLanguage(), true));
		action.setAccelerator(new KeyCodeCombination(KeyCode.N, KeyCombination.SHORTCUT_DOWN));
		return action;
	}
	
	
	Action createCloseAction(final String name) {
		Action action = new Action(name, e -> {
			ScriptTab tab = getCurrentScriptTab();
			if (tab == null)
				return;
			promptToClose(tab);
		});
		action.setAccelerator(new KeyCodeCombination(KeyCode.W, KeyCombination.SHORTCUT_DOWN));
		return action;
	}
	
	
	Action createSaveAction(final String name, final boolean saveAs) {
		Action action = new Action(name, e -> {
			ScriptTab tab = getCurrentScriptTab();
			if (tab == null)
				return;
			save(tab, saveAs);
		});
		if (saveAs)
			action.setAccelerator(new KeyCodeCombination(KeyCode.S, KeyCombination.SHORTCUT_DOWN, KeyCombination.SHIFT_DOWN));
		else
			action.setAccelerator(new KeyCodeCombination(KeyCode.S, KeyCombination.SHORTCUT_DOWN));
		return action;
	}
	
	
	Action createRevertAction(final String name) {
		Action action = new Action(name, e -> {
			ScriptTab tab = getCurrentScriptTab();
			if (tab != null)
				tab.refreshFileContents();
		});
		return action;
	}
	
	Action createFindAction(final String name) {
		ScriptFindCommand findCommand = new ScriptFindCommand();
		Action action = new Action(name, e -> {
			findCommand.run();
			e.consume();
		});
		action.setAccelerator(new KeyCodeCombination(KeyCode.F, KeyCombination.SHORTCUT_DOWN));
		return action;
	}
	
	Action createExitAction(final String name) {
		Action action = new Action(name, e -> {
			attemptToQuitScriptEditor();
			e.consume();
		});
		action.setAccelerator(new KeyCodeCombination(KeyCode.Q, KeyCombination.SHORTCUT_DOWN));
		return action;
	}
	
	Action createInsertAction(final String name) {
		Action action = new Action(name, e -> {
			var control = getCurrentTextComponent();

			String join = "," + System.lineSeparator() + "  ";
			String listFormat = "[" + System.lineSeparator() + "  %s" + System.lineSeparator() + "]";
			if (name.toLowerCase().equals("pixel classifiers")) {
				try {
					String classifiers = qupath.getProject().getPixelClassifiers().getNames().stream()
							.map(classifierName -> "\"" + classifierName + "\"")
							.collect(Collectors.joining(join));
					String s = classifiers.isEmpty() ? "[]" : String.format(listFormat, classifiers);
					control.paste(s);
				} catch (IOException ex) {
					logger.error("Could not fetch classifiers", ex.getLocalizedMessage());
				}
			} else if (name.toLowerCase().equals("object classifiers")) {
				try {
					String classifiers = qupath.getProject().getObjectClassifiers().getNames().stream()
							.map(classifierName -> "\"" + classifierName + "\"")
							.collect(Collectors.joining(join));
					String s = classifiers.isEmpty() ? "[]" : String.format(listFormat, classifiers);
					control.paste(s);
				} catch (IOException ex) {
					logger.error("Could not fetch classifiers", ex.getLocalizedMessage());
				}
			} else if (name.toLowerCase().equals("detection")) {
				var imageData = qupath.getImageData();
				String measurements = "";
				if (imageData != null) {
					measurements = imageData.getHierarchy()
							.getDetectionObjects()
							.stream()
							.flatMap(d -> d.getMeasurementList().getMeasurementNames().stream())
							.distinct()
							.map(m -> "\"" + m + "\"")
							.collect(Collectors.joining(join))
							;
				}
				String s = measurements.isEmpty() ? "[]" : String.format(listFormat, measurements);
				control.paste(s);
			} else if (name.toLowerCase().equals(GeneralTools.SYMBOL_MU + ""))
				control.paste(GeneralTools.SYMBOL_MU + "");
			else {	
				// Imports (end with a new line)
				if (name.toLowerCase().equals("qpex"))
					control.insertText(0, "import static qupath.lib.gui.scripting.QPEx.*");
				else if (name.toLowerCase().equals("qp"))
					control.insertText(0, "import static qupath.lib.gui.scripting.QP.*");
				else if (name.toLowerCase().equals("all default"))
					control.insertText(0, QPEx.getDefaultImports(false));
				handleNewLine(control);
			}
			e.consume();
		});
		
		if (name.equals(GeneralTools.SYMBOL_MU + ""))
			action.setAccelerator(new KeyCodeCombination(KeyCode.M, KeyCombination.SHORTCUT_DOWN, KeyCombination.SHIFT_DOWN));
		else if (name.toLowerCase().equals("pixel classifiers") || name.toLowerCase().equals("object classifiers"))
			action.disabledProperty().bind(qupath.projectProperty().isNull());
		else if (name.toLowerCase().equals("detection"))
			action.disabledProperty().bind(qupath.imageDataProperty().isNull());
			
		return action;
	}
	
	
	void attemptToQuitScriptEditor() {
		if (listScripts.getItems().isEmpty())
			dialog.close();
		while (promptToClose(getCurrentScriptTab()))
			continue;
	}
	


	@Override
	public void showEditor() {
		if (dialog == null || !dialog.isShowing())
			createDialog();
		// Create a new script if we need one
		if (listScripts.getItems().isEmpty())
			showScript(null, null);
		if (!dialog.isShowing())
			dialog.show();
	}


	@Override
	public void showScript(String name, String script) {
		if (dialog == null || !dialog.isShowing())
			createDialog();
		addNewScript(script, getDefaultLanguage(), true);
		if (!dialog.isShowing())
			dialog.show();
	}
	
	
	protected Language getDefaultLanguage() {
		if (availableLanguages.contains(Language.GROOVY))
				return Language.GROOVY;
		return Language.JAVASCRIPT;
	}


	@Override
	public void showScript(File file) {
		try {
			if (dialog == null || !dialog.isShowing())
				createDialog();
			addScript(file, true);
			if (!dialog.isShowing()) {
				dialog.show();
			}
		} catch (Exception e) {
			logger.error("Could not load script from {}", file);
			logger.error("", e);
		}
	}
	
	
	/**
	 * Basic script editor control.
	 * The reason for its existence is to enable custom script editors to be implemented that provide additional functionality 
	 * (e.g. syntax highlighting), but do not rely upon subclassing any specific JavaFX control.
	 * <p>
	 * Note: This is rather cumbersome, and may be removed in the future if the script editor design is revised.
	 */
	public static interface ScriptEditorControl extends TextAppendable {
		
		/**
		 * Text currently in the editor control.
		 * @return
		 */
		public StringProperty textProperty();
		
		/**
		 * Set all the text in the editor.
		 * @param text
		 */
		public void setText(final String text);

		/**
		 * Get all the text in the editor;
		 * @return
		 */
		public String getText();
		
		/**
		 * Deselect any currently-selected text.
		 */
		public void deselect();
		
		/**
		 * Get the range of the currently-selected text.
		 * @return
		 */
		public IndexRange getSelection();

		/**
		 * Set the range of the selected text.
		 * @param startIdx
		 * @param endIdx
		 */
		public void selectRange(int startIdx, int endIdx);

		/**
		 * Text currently selected in the editor control.
		 * @return
		 */
		public ObservableValue<String> selectedTextProperty();
		
		/**
		 * Get the value of {@link #selectedTextProperty()}.
		 * @return
		 */
		public String getSelectedText();
		
		/**
		 * Returns true if 'undo' can be applied to the control.
		 * @return
		 */
		public boolean isUndoable();
		
		/**
		 * Returns true if 'redo' can be applied to the control.
		 * @return
		 */
		public boolean isRedoable();
		
		/**
		 * Get the region representing this control, so it may be added to a scene.
		 * @return
		 */
		public Region getControl();
		
		/**
		 * Set the popup menu for this control.
		 * @param menu
		 */
		public void setPopup(ContextMenu menu);
		
		/**
		 * Request undo.
		 */
		public void undo();
		
		/**
		 * Request redo.
		 */
		public void redo();
		
		/**
		 * Request copy the current selection.
		 */
		public void copy();
		
		/**
		 * Request cut the current selection.
		 */
		public void cut();
		
		/**
		 * Request paste the specified text.
		 * @param text 
		 */
		public void paste(String text);
		
		@Override
		public void appendText(final String text);
		
		/**
		 * Request clear the contents of the control.
		 */
		public void clear();
		
		/**
		 * Get the current caret position.
		 * @return
		 */
		public int getCaretPosition();
		
		/**
		 * Request inserting the specified text.
		 * @param pos position to insert the text
		 * @param text the text to insert
		 */
		public void insertText(int pos, String text);

		/**
		 * Request deleting the text within the specified range.
		 * @param startIdx
		 * @param endIdx
		 */
		public void deleteText(int startIdx, int endIdx);

		/**
		 * Focused property of the control.
		 * @return
		 */
		public ReadOnlyBooleanProperty focusedProperty();

		/**
		 * Request that the X and Y scrolls are adjusted to ensure the caret is visible.
		 * <p>
		 * This method does nothing by default. 
		 * This means that a class extending this interface must specifically implement this method if a different behavior is expected.
		 */
		public default void requestFollowCaret() {
			return;
		}

	}
	
	
	static class ScriptEditorTextArea implements ScriptEditorControl {
		
		private TextArea textArea;
		
		ScriptEditorTextArea(final TextArea textArea) {
			this.textArea = textArea;
		}

		@Override
		public StringProperty textProperty() {
			return textArea.textProperty();
		}

		@Override
		public void setText(String text) {
			textArea.setText(text);
		}

		@Override
		public String getText() {
			return textArea.getText();
		}

		@Override
		public ObservableValue<String> selectedTextProperty() {
			return textArea.selectedTextProperty();
		}

		@Override
		public String getSelectedText() {
			return textArea.getSelectedText();
		}

		@Override
		public Control getControl() {
			return textArea;
		}

		@Override
		public boolean isUndoable() {
			return textArea.isUndoable();
		}

		@Override
		public boolean isRedoable() {
			return textArea.isRedoable();
		}

		@Override
		public void undo() {
			textArea.undo();
		}

		@Override
		public void redo() {
			textArea.redo();
		}

		@Override
		public void copy() {
			textArea.copy();
		}

		@Override
		public void cut() {
			textArea.cut();
		}

		@Override
		public void paste(String text) {
			if (text != null)
				textArea.replaceSelection(text);
//			textArea.paste();
		}

		@Override
		public void clear() {
			textArea.clear();
		}

		@Override
		public void appendText(final String text) {
			textArea.appendText(text);
		}

		@Override
		public ReadOnlyBooleanProperty focusedProperty() {
			return textArea.focusedProperty();
		}
		
		@Override
		public int getCaretPosition() {
			return textArea.getCaretPosition();
		}
		
		@Override
		public void insertText(int pos, String text) {
			textArea.insertText(pos, text);
		}
		
		@Override
		public void deleteText(int startIdx, int endIdx) {
			textArea.deleteText(startIdx, endIdx);
		}

		@Override
		public void deselect() {
			textArea.deselect();
		}

		@Override
		public IndexRange getSelection() {
			return textArea.getSelection();
		}

		@Override
		public void selectRange(int startIdx, int endIdx) {
			textArea.selectRange(startIdx, endIdx);
		}

		@Override
		public void setPopup(ContextMenu menu) {
			textArea.setContextMenu(menu);
		}
	}
	
	
	
	class ScriptFindCommand implements Runnable {
		
		private Stage stage;
		private TextField tfFind = new TextField();
		private TextField tfReplace = new TextField();
		private Button btNext = new Button("Next");
		private Label lbOccurrences = new Label();
		private CheckBox cbIgnoreCase;
		private double xPos = -1;
		private double yPos = -1;
		
		private EventHandler<KeyEvent> eventHandler = e -> {
			if (e.getCode() == KeyCode.ENTER) {
				findNextAction(true);
				e.consume();
			}};
		
		@Override
		public void run() {
			if (stage != null)
				stage.hide();		// Only way to request focus to stage when it's not hidden

			// If some text is selected in the main text component, use it as search query
			var selectedText = getCurrentTextComponent().getSelectedText();
			if (!selectedText.isEmpty()) {
				tfFind.setText(selectedText);
				btNext.requestFocus();
			} else
				tfFind.selectAll();
			
			createFindStage();
			stage.show();
			tfFind.requestFocus();
			
			tfFind.addEventFilter(KeyEvent.KEY_PRESSED, eventHandler);
			tfReplace.addEventFilter(KeyEvent.KEY_PRESSED, eventHandler);
		}
		
		private void createFindStage() {
			stage = new Stage();
			stage.setTitle("Find/Replace");
			stage.initOwner(DefaultScriptEditor.this.dialog);
			stage.initModality(Modality.NONE);
			stage.setOnHiding(e -> {
				xPos = stage.getX();
				yPos = stage.getY();
				stage = null;
			});
			
			Button btPrevious = new Button("Previous");
			Button btClose = new Button("Close");
			Button btReplaceFind = new Button("Replace/Find");
			Button btReplaceAll = new Button("Replace all");
			
			GridPane pane = new GridPane();
			pane.setVgap(10);
			pane.setHgap(10);
			cbIgnoreCase = new CheckBox("Ignore case");
			tfFind.setMinWidth(350.0);
			tfReplace.setMinWidth(350.0);
			
			// Spacer between 'Next' and 'Close' buttons
			HBox spacer = new HBox();
		    HBox.setHgrow(spacer, Priority.ALWAYS);
		    spacer.setMinSize(150, 1);
			
			int row = 0;
			PaneTools.addGridRow(pane, row++, 0, "Enter the text to find", new Label("Find: "), tfFind, tfFind, tfFind);
			PaneTools.addGridRow(pane, row++, 0, "Replace instance of query with the specified word", new Label("Replace with: "), tfReplace, tfReplace, tfReplace);
			PaneTools.addGridRow(pane, row++, 0, "Ignore case when searching query", cbIgnoreCase, cbIgnoreCase, cbIgnoreCase, cbIgnoreCase);
			PaneTools.addGridRow(pane, row++, 0, null, btReplaceFind, btReplaceAll, lbOccurrences, lbOccurrences);
			PaneTools.addGridRow(pane, row++, 0, null, btPrevious, btNext, spacer, btClose);
			
			btPrevious.setMinWidth(100.0);
			btNext.setMinWidth(100.0);
			btReplaceFind.setMinWidth(100.0);
			btReplaceAll.setMinWidth(100.0);
			btClose.setMinWidth(100.0);
			
			// Make the 'Next' button appear as if it's in focus, except when other buttons are pressed
			btNext.pseudoClassStateChanged(PseudoClassState.getPseudoClass("focused"), true);
			
			tfFind.focusedProperty().addListener((v, o, n) -> {
				if (n)
					btNext.pseudoClassStateChanged(PseudoClassState.getPseudoClass("focused"), true);
			});
			tfReplace.focusedProperty().addListener((v, o, n) -> {
				if (n)
					btNext.pseudoClassStateChanged(PseudoClassState.getPseudoClass("focused"), true);
			});

//			actionNext.setAccelerator(new KeyCodeCombination(KeyCode.N, KeyCombination.SHORTCUT_DOWN));
//			actionNext.setAccelerator(new KeyCodeCombination(KeyCode.P, KeyCombination.SHORTCUT_DOWN));
			
			stage.addEventFilter(KeyEvent.KEY_PRESSED, e -> {
				if (e.getCode() == KeyCode.ESCAPE) {
					btClose.fire();
					e.consume();
				}
			});
			
			btNext.setOnAction(e -> findNextAction(true));
			btPrevious.setOnAction(e -> findPrevious(getCurrentTextComponent(), tfFind.getText(), cbIgnoreCase.isSelected()));
			btNext.disableProperty().bind(tfFind.textProperty().isEmpty());
			btPrevious.disableProperty().bind(tfFind.textProperty().isEmpty());
			btReplaceFind.disableProperty().bind(tfFind.textProperty().isEmpty()
					.or(tfReplace.textProperty().isEmpty())
					.or(Bindings.createBooleanBinding(() -> {
						if (cbIgnoreCase.isSelected())
							return !tfFind.getText().toLowerCase().equals(getCurrentTextComponent().selectedTextProperty().getValue().toLowerCase());
						return !tfFind.getText().equals(getCurrentTextComponent().selectedTextProperty().getValue());
					}, getCurrentTextComponent().selectedTextProperty(), cbIgnoreCase.selectedProperty())));
			btReplaceAll.disableProperty().bind(tfFind.textProperty().isEmpty().or(tfReplace.textProperty().isEmpty()));
			
			btReplaceFind.setOnAction(e -> {
				replaceFind(getCurrentTextComponent(), tfFind.getText(), cbIgnoreCase.isSelected());
				if (!getCurrentTextComponent().getText().contains(tfFind.getText())) {
					// Remove focus-looking effect on 'Next' button
					tfFind.requestFocus();
					btNext.pseudoClassStateChanged(PseudoClassState.getPseudoClass("focused"), true);
				}
			});
			btReplaceAll.setOnAction(e -> replaceAll(getCurrentTextComponent(), tfFind.getText(), cbIgnoreCase.isSelected()));
			btClose.setOnAction(e -> stage.hide());
			
			pane.setPadding(new Insets(10.0, 10.0, 10.0, 10.0));
			stage.setScene(new Scene(pane));
			
			// The previous position of the stage is lost at each run() call, so store it
			if (xPos != -1 && yPos != -1) {
				stage.setX(xPos);
				stage.setY(yPos);
			}
		}
		
		private void findNextAction(boolean btNextFocus) {
			lbOccurrences.setText("");
			findNext(getCurrentTextComponent(), tfFind.getText(), cbIgnoreCase.isSelected());
			btNext.pseudoClassStateChanged(PseudoClassState.getPseudoClass("focused"), btNextFocus);
		}
		
		/**
		 * Replace the current selection and selects the next matching query.
		 * @param control
		 * @param text
		 * @param ignoreCase
		 */
		private void replaceFind(ScriptEditorControl control, String text, boolean ignoreCase) {
			// Remove focus-looking effect on 'Next' button
			btNext.pseudoClassStateChanged(PseudoClassState.getPseudoClass("focused"), false);
			
			lbOccurrences.setText("");
			
			var selected = control.getSelectedText();
			var range = control.getSelection();
			
			// Replace selection
			control.deleteText(range.getStart(), range.getEnd());
			control.insertText(range.getStart(), tfReplace.getText());
			
			// Select next matching query
			findNext(control, selected, ignoreCase);
		}
		
		// TODO: There is 1 action for each occurrence, instead of one action overall. Ctrl/CMD+Z will go back one action at a time
		private void replaceAll(ScriptEditorControl control, String text, boolean ignoreCase) {
			// Remove focus-looking effect on 'Next' button
			btNext.pseudoClassStateChanged(PseudoClassState.getPseudoClass("focused"), false);
			
			var indices = findAllOccurrences(control.getText(), text, ignoreCase);
			for (int index = 0; index < indices.size(); index++) {
				var shiftedIndex = indices.get(index) - index*(text.length() - tfReplace.getText().length());		// Because the indices are shifted every time we replace an occurrence
				control.deleteText(shiftedIndex, shiftedIndex + tfFind.getText().length());
				control.insertText(shiftedIndex, tfReplace.getText());
			}
			lbOccurrences.setText(indices.size() == 0 ? "String not found" : indices.size() + " match" + (indices.size() > 1 ? "es" : "") + " replaced");
		}
		
		private List<Integer> findAllOccurrences(String text, String query, boolean ignoreCase) {
			List<Integer> indices = new ArrayList<>();
			var text2 = ignoreCase ? text.toLowerCase() : text;
			var query2 = ignoreCase ? query.toLowerCase() : query;
			int index = text2.indexOf(query2);
			while (index >= 0) {
			    indices.add(index);
			    index = text2.indexOf(query2, ++index);
			}
			return indices;
		}

		/**
		 * Return the index of the query''s first character if present in the text, -1 otherwise.
		 * @param control
		 * @param findText
		 * @param ignoreCase
		 * @return index of first char if found, -1 otherwise
		 */
		private int findNext(final ScriptEditorControl control, final String findText, final boolean ignoreCase) {
			if (control == null || findText == null || findText.isEmpty())
				return -1;
			
			String text = control.getText();
			String toFind = null;
			if (ignoreCase) {
				toFind = findText.toLowerCase();
				text = text.toLowerCase();
			} else
				toFind = findText;
			if (!text.contains(toFind))
				return -1;
			
			int pos = control.getSelection().getEnd();
			int ind = text.substring(pos).indexOf(toFind);
			// If not found, loop around
			if (ind < 0)
				ind = text.indexOf(toFind);
			else
				ind = ind + pos;
			control.selectRange(ind, ind + toFind.length());
<<<<<<< HEAD
			return ind;
=======
			control.requestFollowCaret();
>>>>>>> 1827a0c5
		}
		
		/**
		 * Return the index of the query's first character if present in the text, -1 otherwise.
		 * @param control
		 * @param findText
		 * @param ignoreCase
		 * @return index of first char if found, -1 otherwise
		 */
		private int findPrevious(final ScriptEditorControl control, final String findText, final boolean ignoreCase) {
			if (control == null || findText == null || findText.isEmpty())
				return -1;
			
			// Remove focus-looking effect on 'Next' button
			btNext.pseudoClassStateChanged(PseudoClassState.getPseudoClass("focused"), false);
			
			lbOccurrences.setText("");
			
			String text = control.getText();
			String toFind = null;
			if (ignoreCase) {
				toFind = findText.toLowerCase();
				text = text.toLowerCase();
			} else
				toFind = findText;
			if (!text.contains(toFind))
				return -1;
			
			int pos = control.getSelection().getStart();
			int ind = pos == 0 ? text.lastIndexOf(toFind) : text.substring(0, pos).lastIndexOf(toFind);
			// If not found, loop around
			if (ind < 0)
				ind = text.lastIndexOf(toFind);
			control.selectRange(ind, ind + toFind.length());
<<<<<<< HEAD
			return ind;
=======
			control.requestFollowCaret();
>>>>>>> 1827a0c5
		}
	}
	
	static class CustomTextArea extends TextArea {
		
		CustomTextArea() {
			super();
			setStyle("-fx-font-family: monospaced;");
		}
		
		/**
		 * We need to override the default Paste command to handle escaping
		 */
		@Override
		public void paste() {
			var text = getClipboardText(false);
			if (text != null)
				replaceSelection(text);
		}
		
	}
}<|MERGE_RESOLUTION|>--- conflicted
+++ resolved
@@ -2703,11 +2703,9 @@
 			else
 				ind = ind + pos;
 			control.selectRange(ind, ind + toFind.length());
-<<<<<<< HEAD
+      control.requestFollowCaret();
 			return ind;
-=======
-			control.requestFollowCaret();
->>>>>>> 1827a0c5
+			
 		}
 		
 		/**
@@ -2742,11 +2740,8 @@
 			if (ind < 0)
 				ind = text.lastIndexOf(toFind);
 			control.selectRange(ind, ind + toFind.length());
-<<<<<<< HEAD
+      control.requestFollowCaret();
 			return ind;
-=======
-			control.requestFollowCaret();
->>>>>>> 1827a0c5
 		}
 	}
 	
