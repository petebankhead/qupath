--- conflicted
+++ resolved
@@ -14,25 +14,15 @@
 * Load object & pixel classifier dialogs support importing classifiers from other locations
 * Brightness/Contrast panel shows small min/max values to 2 decimal places
 * Better validation when entering numeric values in text fields
-<<<<<<< HEAD
-* New 'ContourTracing' class to simplify converting thresholded images to object
-* New PathObjectTools.transformObjectRecursive method to simplify applying an affine transformation to objects
-* ColorMaps class separated from MeasurementMapper for reuse in other commands
-=======
->>>>>>> c5f2aedf
 
 Code changes:
 * GeoJSON features now use "properties>object_type" rather than "id" property to map to a QuPath object type (e.g. "annotation", "detection", "cell")
   * 'id' is likely to be used as a unique identifier in a later QuPath version
 * GeneralTools readAsString methods now assume UTF-8 encoding
-<<<<<<< HEAD
-* Use alternative TensorFlow API
 * BufferedImageOverlays are now tied to the the pixel classification display setting (rather than the detection display)
-=======
 * When building from source with TensorFlow support, now uses TensorFlow Java 0.3.0 (corresponding to TensorFlow v2.4.1)
 * New 'ContourTracing' class to simplify converting thresholded images to object
 * New PathObjectTools.transformObjectRecursive method to simplify applying an affine transformation to objects
->>>>>>> c5f2aedf
 
 List of bugs fixed:
 * 'Detect centroid distances 2D' doesn't work on different planes of a z-stack (https://github.com/qupath/qupath/issues/696)
