## Version 0.3.0-SNAPSHOT
*In progress*

New features:
* New OMERO support
  * Log on/off OMERO servers with different credentials
  * View the connection types of different OMERO servers and their status (public/private, connected/not connected)
  * Browse any OMERO servers from within QuPath and open any project/dataset/image from the browser
  * Retrieve OMERO project/dataset/image metadata (`More info..`)
  * Advanced OMERO server search
  * Import/send ROIs from/to the original image hosted on OMERO
  * **Important!** This uses the OMERO web API: only RGB images are supported & are converted to JPEG before reaching QuPath. It is intended for viewing and annotating images; the JPEG compression may make it unsuitable for some kinds of analysis.

Enhancements:
* Support for importing & exporting objects without scripting
  * Export objects as GeoJSON without via 'File -> Object data... -> ...'
  * Import objects from .json, .geojson & .qpdata files via 'File -> Object data... -> Import objects' or with drag & drop
* Script editor improvements
  * New 'Auto clear cache (batch processing)' option to reduce memory use when running scripts across many images
  * Default to project script directory when choosing a location to save a new script
* Improved command line
  * Specify script parameters with the --args option
  * Return a non-zero exit code if an exception is thrown (https://github.com/qupath/qupath/issues/654)
* Translucent overlay for live prediction (useful to identify if a tile has been processed when at least one class is transparent)
* Better support for setting pixel sizes & z-spacing in µm
  * Access by double-clicking pixel size values under the 'Image' tab
  * Pixel size changes are now logged to the Workflow for inclusion in auto-generated scripts
* 'Objects -> Annotations... -> Rotate annotation' now works with point annotations
* New 360 degree image rotation (under 'View > Rotate image')
* New preferences for slide navigation using arrow keys
  * Control navigation speed & acceleration
  * Optionally skip TMA cores marked as 'ignored'
* When prompted to set the image type, 'Show details' gives an opportunity to turn off the prompts
  * Previously this was only accessible in the preferences
* Load object & pixel classifier dialogs support importing classifiers from other locations
* Brightness/Contrast panel shows small min/max values to 2 decimal places
* Better validation when entering numeric values in text fields

Code changes:
* GeoJSON features now use "properties>object_type" rather than "id" property to map to a QuPath object type (e.g. "annotation", "detection", "cell")
  * 'id' is likely to be used as a unique identifier in a later QuPath version
* GeneralTools readAsString methods now assume UTF-8 encoding
<<<<<<< HEAD
* BufferedImageOverlays are now tied to the the pixel classification display setting (rather than the detection display)
=======
* Scripting method getColorRGB() has been replaced by makeRBG() and makeARGB(); further related changes in ColorTools class
* StarDist supports frozen models that are compatible with OpenCV's DNN module
* New 2D/3D thinning & interpolation classes
* New ImageOps for reducing channels
>>>>>>> c71761e4
* When building from source with TensorFlow support, now uses TensorFlow Java 0.3.0 (corresponding to TensorFlow v2.4.1)
* New 'ContourTracing' class to simplify converting thresholded images to object
* New PathObjectTools.transformObjectRecursive method to simplify applying an affine transformation to objects

List of bugs fixed:
* 'Detect centroid distances 2D' doesn't work on different planes of a z-stack (https://github.com/qupath/qupath/issues/696)
* Deleting a TMA grid deletes all objects (https://github.com/qupath/qupath/issues/646)
* 'Subcellular detection (experimental)' does't work for z-stacks or images without pixel size information (https://github.com/qupath/qupath/issues/701)
  * Note: Spots with an area exactly equal to the minimum spot size are now retained (previously they were discarded)
* 'Convert detections to points' loses plane when applied to a z-stack (https://github.com/qupath/qupath/issues/696)
* Exception when pressing 'Create workflow' is no image is open (https://github.com/qupath/qupath/issues/608)
* Confusing command line help text for the '--image' parameter of the 'script' (https://github.com/qupath/qupath/issues/609)
* --save option did not work from the command line (https://github.com/qupath/qupath/issues/617)
* Extremely long classification lists could prevent QuPath from exiting (https://github.com/qupath/qupath/issues/626)
* Occasional exceptions when concatenating channels for rotated images (https://github.com/qupath/qupath/issues/641)
* 'Selection mode' keyboard shortcut did not work; now activate it with Shift + S (https://github.com/qupath/qupath/issues/638)
* Exception when showing details for an extension that is missing a Manifest file (https://github.com/qupath/qupath/issues/664)
* Exception when resetting an annotation description to an empty string (https://github.com/qupath/qupath/issues/661)
* The requestedPixelSize option for TileExporter calculated the wrong downsample (https://github.com/qupath/qupath/issues/648)
* Unable to find slide labels when reading images with Bio-Formats (https://github.com/qupath/qupath/issues/643)
* The TileExporter could not properly export tiles from z-stacks/time series (https://github.com/qupath/qupath/issues/650)
* setIntensityClassification method in PathClassifierTools now correctly ignores ignored classes such as 'myClass*' (https://github.com/qupath/qupath/issues/691)
* Dialogs.showConfirmDialog(title, text) shows the text in the title bar, rather than the title (https://github.com/qupath/qupath/issues/662)
* Error in StarDist intensity measurements for 8-bit RGB fluorescence images (https://github.com/qupath/qupath/issues/686)
* Exception when converting PathObject with name but no color to GeoJSON

### Dependency updates
* AdoptOpenJDK 16
* Apache Commons Text 1.9
* Bio-Formats 6.6.1
* ControlsFX 11.1.0
* Groovy 3.0.7
* Guava 30.1.1-jre
* ImageJ 1.53h
* JavaFX 16
* Java Topology suite 1.18.1
* JavaCPP 1.5.5
* JFreeSVG 4.2
* jfxtras 11-r1
* OpenCV 4.5.1
* picocli 4.6.1


## Version 0.2.3

List of bugs fixed:
* Maximum memory setting is sometimes ignored (https://github.com/qupath/qupath/issues/582)
  * Note that memory can no longer be specified to be less than 1 GB
* 'Locked status cannot be set' exception when adding pixel classifier measurements to full image (https://github.com/qupath/qupath/issues/595)
* 'Too many open files' exceptions caused by streams not being closed (https://github.com/qupath/qupath/issues/594)
* LabeledImageServer ignores updated pixel sizes (https://github.com/qupath/qupath/issues/591)
* Work around Java issue with ByteInterleavedRaster.setRect
* Support adding an individual .qpdata file to an existing project (https://github.com/qupath/qupath/issues/592)
* Improve reliability of cell expansion code, currently used only with StarDist (https://github.com/qupath/qupath/issues/587)
* NullPointerException when loading .qpdata files corresponding to OMERO images (https://github.com/qupath/qupath/issues/598)
* Brightness/Contrast 'Keep settings' ignored when using multiple viewers (https://github.com/qupath/qupath/issues/601)
* Improve QuPathGUI.launchQuPath() method (https://github.com/qupath/qupath/issues/603)


## Version 0.2.2

This is a *minor release* that aims to be fully compatible with v0.2.0 while fixing bugs.

List of bugs fixed:
* 'Delaunay cluster features 2D' could give wrong results when 'Add cluster measurements' is selected
  * Bug likely introduced in ~v0.2.0-m5 (may want to recheck results if using this specific command)
* Legacy RTrees classifiers can give different results when reloaded (https://github.com/qupath/qupath/issues/567)
* Phantom polylines when creating objects with the pixel classifier (https://github.com/qupath/qupath/issues/544)
* Unable to resolve project URIs when moving a project across file systems (https://github.com/qupath/qupath/issues/543)
* Polygons could sometimes be closed early when making annotations quickly (https://github.com/qupath/qupath/issues/553)
* Annotation names were not hidden along with classes (https://github.com/qupath/qupath/issues/557)
* Object names and colors were not stored as properties in GeoJSON (https://github.com/qupath/qupath/issues/549)
* Unable to specify image within a project to process when running a script from the command line (https://github.com/qupath/qupath/issues/560)
* Tile cache not created when running scripts from the command line (https://github.com/qupath/qupath/issues/561)
* Resolve hierarchy is very slow for some TMAs with many detections (https://github.com/qupath/qupath/issues/564)
* Project cannot be loaded if no previous URI is available (https://github.com/qupath/qupath/issues/568)
* Null terminators in image names can prevent copying results to the clipboard (https://github.com/qupath/qupath/issues/573)
* Unnecessary warning sometimes printed when generating tiles for parallel processing
* AbstractPlugin log messages emitted (at INFO level) when adding a step to the command history
* Shift+tab and Shift+/ to indent or comment caused script editor to scroll to the top

### Dependency updates
* JavaFX 14.0.2.1
* Bio-Formats 6.5.1; see https://docs.openmicroscopy.org/bio-formats/6.5.1/about/whats-new.html


## Version 0.2.1

This is a *minor release* that aims to be fully compatible with v0.2.0 while fixing numerous bugs.

The most significant change is to fix the behavior of 'Resolve hierarchy' in the specific case where it is called for a TMA image; see https://github.com/qupath/qupath/issues/540 for more details if this might affect you.

Full list of bugs fixed:
* 'Resolve hierarchy' does not work correctly for images containing both detections and TMA cores (https://github.com/qupath/qupath/issues/540)
* Points tool does not support z-stacks/time series (https://github.com/qupath/qupath/issues/526)
* Point annotations cannot be merged; attempting to merge objects across z-slices throws an exception
* Error thrown when right-clicking a points annotation in the counting dialog
* Inconsistent pixel classifier behavior when switching between known/unknown pixel sizes (https://github.com/qupath/qupath/issues/531)
* Cannot load a project if no classes.json is found (https://github.com/qupath/qupath/issues/510)
* Unable to correctly import v0.1.2 projects containing multi-series image files (https://github.com/qupath/qupath/issues/515)
* Closing QuPath abnormally can result in broken data files (https://github.com/qupath/qupath/issues/512)
* Closing QuPath from the dock icon on macOS closes immediately with no opportunity to save data
* Switched zoom in/out direction, + shortcut does not zoom in (https://github.com/qupath/qupath/issues/518)
* Misbehaving 'Update URIs' dialog (https://github.com/qupath/qupath/issues/519)
* Create thresholder' dialog grows in size and forgets recent options when reopening (https://github.com/qupath/qupath/issues/517)
* Brightness/Contrast & color transforms reset when training a pixel classifier/creating a thresholder for an RGB image (https://github.com/qupath/qupath/issues/509)
* Launching QuPath from the command line on Windows does not handle non-ASCII characters (https://github.com/qupath/qupath/issues/320)
* Exception thrown by 'Add shape features' dialog under some circumstances (https://github.com/qupath/qupath/issues/522)
* TMA grid view would sometimes not show all cores (https://github.com/qupath/qupath/issues/96)
* Modal dialogs that launch new modal dialogs occasionally misbehave (e.g. drop behind the main window)
* Null pointer exception when opening an incompatible image when training a pixel classifier (e.g. RGB to multichannel)
* Occasional "Width (-1) and height (-1) cannot be <= 0" error when opening an image
* Warnings/errors reported when first loading libraries via JavaCPP
* Changing classification color only updates the current viewer
* Max number of images/annotations loaded from OMERO limited by pagination
* Experimental AffineTransformImageServer did not update pixel calibration values (https://github.com/qupath/qupath/issues/528)
* 'Reload data' causes images to sometimes be re-added to a project (https://github.com/qupath/qupath/issues/534)
* Unable to stop tile/OME-TIFF export after it has begun
* Minor TensorFlow extension-related updates (requires building from source)


## Version 0.2.0

Welcome to QuPath v0.2.0!
A *lot* has changed since the last stable release, v0.1.2.
For more details, see the documentation at http://qupath.readthedocs.io

See also the changelogs for the past 12 milestone versions to watch the evolution of the software over the past 2 years.
This release contains the following (minor) changes since v0.2.0-m12:
* Change (debug).exe to (console).exe on Windows
  * Required also for running from the command line
* Added more prefilter options to 'Create thresholder'
* Added threshold lines to histograms for single measurement/cell intensity classification
* Bug fixes:
  * Unable to set max memory on Windows (https://github.com/qupath/qupath/issues/490)
    * Note this may still fail due to insufficient permissions (e.g. on macOS)
  * Fail with a more meaningful error if an incompatible extension is found (https://github.com/qupath/qupath/issues/497)
  * Selected images remained with 'Run for project' even when the project changed (https://github.com/qupath/qupath/issues/501)
  * Command bar sometimes overlapped the z-slice/timepoint sliders
  * writeImage did not do all z-slices/timepoints for an OME-TIFF
  * 'Show TMA measurements' showed detection measurements instead
  * Fixed many typos (thanks to Cameron Lloyd)

-----

## Version 0.2.0-m12

This is the *release candidate* for v0.2.0 (i.e. the proposed stable version).

* Many improvements to pixel & object classification
  * Train classifiers across all images currently open
  * Train classifiers using annotations from unopened images in the same project ('Load training' button)
  * Better standardization of classifier training dialogs
  * Random Trees classifiers now have seeds set properly
  * Classifier names are case-insensitive (to reduce issues if potentially overwriting files)
* Many other pixel classifier improvements
  * Finally scriptable! Scripting commands automatically recorded - requires that the classifier is saved in a project
  * New 'Measure' button to store measurements after the classifier is closed, for any object type (including detections)
  * More control over how objects are created
  * More control over the regions where the classifier is applied in 'live' preview mode
  * Default classifier is now ANN (often better & much faster than Random Trees)
* 'Classify -> Object classification -> Set cell intensity classification' now works for all detections if no cells are present
* Measurement lists are reset if an object's ROI is changed
  * This guards against inadvertently producing invalid measurements by modifying an annotate after measuring
* Viewer no longer centered on selected object when the selection changes or when typing 'Enter'
  * Fixes some annoyances, especially when annotating across multiple viewers
  * Center viewer by double-clicking objects in the 'Annotations' or 'Hierarchy' tab, or in a measurement table
* Improved spatial measurements
  * Optionally split multi-part classifications (e.g. "Class 1: Class 2") for distance calculations (https://github.com/qupath/qupath/issues/405)
  * Major performance improvement for the 'Detect centroid distances 2D' command (by using a spatial cache)
* LabeledImageServer improvements
  * Supports more than 255 distinct labels
  * New useUniqueLabels() option to support labelling by object, not only classification
* Fixed bug/ambiguity in 'Fill holes' & 'Remove fragments and holes'
  * Handle nested polygons/holes more reliably
  * Changed behavior! Area thresholds now refer to total polygon/hole area ignoring any nested polygons or holes
* Script editor improvements
  * Display which script is currently running in the script editor
  * Current project now accessible in scripts run outside of the script editor (e.g. from the command line)
  * Intercept mouse clicks for main window while a script is running & show a warning
  * Show a confirm prompt if trying to quit QuPath while a script is running
  * Adapted "Show log in console" option gives better control of script output (turn off to see less console output)
* Improved OMERO web API support
  * Supports a wider range of URLs, including import for multiple images via one 'link' URL
  * Intended primarily for brightfield whole slide images -- limited to RGB
* New 'Import objects' option when adding images to a project
  * Supports importing ROIs/overlays from ImageJ TIFF images and OMERO
* New 'Add shape features' command (replaces old command with the same name)
  * Easier to call in scripts
  * Supports additional measurements (including max/min diameters, solidity)
* New preference to optionally invert the orientation of the z-position slide for z-stacks
* Improved 'Measurement manager' to remove some or all measurements from objects of any type
* Show ID in tooltip for project entries (makes it easier to find the data directory)
* Other bug fixes, including:
  * Local normalization now applied before calculating other features (was applied after in m11)
  * Show only 'Num detections' if there are detections anywhere in the image
  * Fixed bug in 'Simplify shape' to handle polygons and rectangles properly
  * Fixed bug in command bar display when toggling the analysis pane visibility
  * Fixed bug where the RNG seed was not set before training classifiers
  * Fixed bug in 'Create combined training image' that failed to handle unclassified annotations
  * Projects are automatically saved after changing the image name (https://github.com/qupath/qupath/issues/465)
* Bump dependencies ImageJ, Bio-Formats, JUnit, picocli


## Version 0.2.0-m11

This is a *milestone* (i.e. still in development) version made available to try out new features early.

* Introduced 'ImageOp' and 'ImageDataOp' as a flexible way to chain processing steps
* Rewrote most of the pixel classification
  * Now much simpler and more maintainable (using Ops)
  * Supports color deconvolution
  * Faster (possibly)
* New-style object classifiers support command logging/scripting
* Added 'Import images from v0.1.2' command to recover data from old projects
* Added groovy-xml as a dependency (https://github.com/qupath/qupath/issues/455)
* Fixed bugs
  * Save & Save As are swapped (https://github.com/qupath/qupath/issues/451)
  * Reinstate adding images to projects via drag & drop (https://github.com/qupath/qupath/issues/450)
  * Fixed specifying z-slices/timepoints with OME-TIFF export (https://github.com/qupath/qupath/issues/453)
  * Improved user notification when loading a broken extension (https://github.com/qupath/qupath/issues/454)


## Version 0.2.0-m10

This is a *milestone* (i.e. still in development) version made available to try out new features early.

* Updated to use Java 14
  * Easier to build from source
* Code *extensively* revised and cleaned up
  * Commands are activated/deactivated according to status (e.g. if an image or project is opened)
  * Help text available for most commands via the 'Command list'
  * Lots more javadocs and a (somewhat) more logical arrangement
* All-new command line interface
  * Customize QuPath's launch, call scripts
  * Convert images to OME-TIFF
* Scripting improvements
  * Updated to Groovy 3 - scripts now support more recent Java syntax (e.g. lambdas, try-with-resources)
  * Pasting files results in them being converted to absolute paths
  * New 'Paste & escape' command to automatically escape characters for Java Strings
  * Set logging level with LogManager class
* New 'Measure -> Export measurements' command to export measurements for multiple images within a project
* Scriptable 'Select objects by classification' command
* Optionally show/hide annotation names in the viewer (shortcut key 'N')
* Updated methods to save/load points within the counting tool
  * Use TSV files to improve portability
  * Support including classifications and other annotation properties
* Optionally sort project entries by URI (e.g. to group images read from the same file)
* Improved support for profiling with VisualVM
* Improved support for large, non-pyramidal images
* 'Simplify shape' command can now be applied to all selected annotations
* Bug fixes, including:
  * Gap between tiles when calculating superpixels for large regions (https://github.com/qupath/qupath/issues/345)
  * Cannot create objects when loading simple thresholding classifier (https://github.com/qupath/qupath/issues/403)
  * Consistency in Measurement Map display (https://github.com/qupath/qupath/issues/295)
  * Poor performance when working with many annotations (regression in m9)
  * Freeze when launching ImageJ from Mac under some circumstances
  * Use default channel names if Bio-Formats returns an empty String
  * Log meaningful warning if pixel classifier uses duplicated channel names
* Update dependencies: JavaFX, OpenCV, Bio-Formats, JFreeSVG, ImageJ, Guava, RichTextFX


## Version 0.2.0-m9
This is a *milestone* (i.e. still in development) version made available to try out new features early. Changes include:

### Multiplexed analysis & Object classification
* Completely rewritten object classifier (currently flagged with 'New'! in the menus)
  * Support for multi-class classification with composite classifiers
  * New command to create single-measurement classifiers
  * New command to apply intensity (sub)classification
  * JSON serialization for classifiers
* New 'Centroids only' cell display mode to visualize cells with complex classifications
* Improved Brightness/Contrast support
  * Filter box to quickly find specific channels within long lists
  * New scripting methods to set display range, e.g. setChannelDisplayRange(channel, min, max)

### Classes & annotations
* Revised 'Annotations' tab
  * New options to set the available class list (e.g. from existing objects, image channels)
  * Change class visibility with spacebar (toggle), s (show) or h (hide)
  * Select objects with specific classifications more easily
  * More consistent annotation menus
* Major changes to annotation ROI manipulation
  * 'Duplicate annotations' applies to multiple selections
  * 'Merge annotations' and 'Split annotations' work with point ROIs, not only areas
  * 'Make inverse' uses ROIs from multiple annotations (within the same plane)
  * More ROI manipulation commands are scriptable, update selections when complete
* Counting tool improvements

### Images & projects
* Bio-Formats series selector (enables specific series to be accessed outside projects)
* More project options
  * Duplicate images, optionally with associated data files
  * Fixed issue with 'Add images' pane, where the window could be too large for some screens
  * 'Add images' pane now supports Drag & Drop
  * 'Add images' pane now supports .qpproj files to import images & data from other projects
* New SVG export options (made possible by JFreeSVG)

### Other things
* File -> Quit menu item added
* Viewer no longer 'resets' location when opening the same image or reloading data
* New preferences
  * Select main font; default changed to Sans-Serif for macOS
  * Turn on/off system menubar
* Show accelerator within 'Command list' table
* Improved attempt to parse channel names from slice labels in ImageJServer
* More useful static methods, e.g. PathObjectTools.removeOverlaps()
* Fixed bug in Jar classpath that prevented QuPath running from a command line
* Update dependencies (Bio-Formats, ControlsFX, ImageJ, Guava, Groovy, RichTextFX)


## Version 0.2.0-m8
This is a *milestone* (i.e. still in development) version made available to try out new features early.
* Fixed repainting bug that could cause existing annotations to temporarily shift when drawing new annotations
* Fixed 'Zoom to fit' bug that meant command did not correctly resize and center the image in the viewer
* Added 'Match viewer resolutions' command to help synchronize when using multiple viewers
* Improved tile export within a script
* Improved interactive transformations
  * More options for 'Interactive image alignment', including support to specify affine transform manually
  * Log affine transform when applying 'Rotate annotation'


## Version 0.2.0-m7
This is a *milestone* (i.e. still in development) version made available to try out new features early.
* Fixed bug that could cause QuPath to freeze when selecting objects with a mini-viewer active, see https://github.com/qupath/qupath/issues/377
* Improved performance converting shapes to geometries, see https://github.com/qupath/qupath/issues/378
* Improved robustness when drawing complex shapes, see https://github.com/qupath/qupath/issues/376
* Improved stability when script directories cannot be found, see https://github.com/qupath/qupath/issues/373
* Prompt to save each image when closing a project with multiple viewers active
* Updated 'Rotate annotation' command to use JTS


## Version 0.2.0-m6
This is a *milestone* (i.e. still in development) version made available to try out new features early.
### Important bug fix!
* Positive per mm^2 measurement fixed; this could be wrong in v0.2.0-m5 (other versions not affected)
### Important behavior change!
* Parent-child relationships are no longer automatically calculated between objects!
For an explanation of the reasons behind this change & what it means, see the blog.
### Other changes:
* Pixel classifier shows live area measurements with 'Classification' output (in m5 this worked only with 'Probability' output)
* New 'Detection centroid distances 2D' command (e.g. to find distances to cells with different classifications)
* Smoother drawing, faster viewer repainting
* Point annotation improvements
  * Faster repainting
  * Converting detections to points now uses nucleus ROIs when applied to cells, no longer requires deleting the detections
* More shortcuts, e.g. Ctrl+Alt+A to select annotations, Ctrl+Alt+D to select detections
* GeometryROI now replaces AreaROI and AWTAreaROI for improved performance and consistency
* Fixed bug when converting ROIs with nested holes to JTS Geometries
* Undo/Redo and tile cache size information added to Memory Monitor
* Added support for ImageWriters to write to output streams
* Updated build script to Gradle 6.0
* Use bioformats_package.jar rather than separate dependences (easier to upgrade/downgrade if needed)


## Version 0.2.0-m5
This is a *milestone* (i.e. still in development) version made available to try out new features early.
Changes include:
* Many improvements to the pixel classifier
  * New 'structure tensor' features
  * Currently-training classifier can still operate when images are changed
  * Added live feature overlays to view classifier features in context
  * Added 'Advanced' features, including optional PCA and selecting a 'Boundary' classification
  * Ability to save & reload classifiers (format may change!)
  * New 'Create threshold classifier' command (replaces old simple threshold command)
* Improved 'Dark' theme (available in the preferences)
* Scripting Improvements
  * Changed syntax highlighting - for better behavior with the 'Dark' theme
  * Core classes can now be auto-imported (use Ctrl-Shift to cycle through code-completions)
  * More helpful error messages for common errors
  * New setPixelSizeMicrons(double, double) scripting method
  * New replaceClassification(String, String) scripting method
  * Warning when applying 'Run for project' to an image currently open
* Major ROI revisions
  * Area ROIs 'snap' to pixel coordinates by default (can be changed in the preferences)
  * New GeometryROI replaces AWTAreaROI
  * 'Distance to annotations 2D' now supports line and point ROIs
  * Increased use of Java Topology Suite  for Geometry calculations
  * Removed older interfaces (PathShape, PathPoints, PathArea, PathLine and TranslatableROI), moved more methods into ROI directly
* Zoom in further for more accurate pixel-wise annotations
* Revised cell detection & other detection commands that use tiling
  * Bigger tile overlap & improved contour smoothing in cell detection (note: this will impact results!)
* Wand tool improvements
  * Change wand color modes in Edit -> Preferences
  * Press Ctrl (Cmd) while using Wand to select identical pixel values (useful with classification overlays)
* Renamed & improved 'Create simple thresholder', support image smoothing
* New 'Memory monitor' and 'Show input display' commands in 'View' menu
* Summary measurements are displayed for the full image when no objects are selected
  * Added 'saveImageMeasurement' scripting command
* Revised how images are written
  * Moved 'ImageWriterTools' to core module, updated 'ImageWriter' interface
  * Changed 'File -> Export regions...' commands to separate between raw pixels & rendered RGB images
  * Export multidimensional images as OME-TIFF when no region is selected
  * Support labelled/indexed color images with OME-TIFF and PNG
* Improved image type support
  * Show under the 'Image' tab
  * Include support for uint8, uint16, int16, int32, float32 and float64 types
* Pixel & object classifiers now better separated in the 'Classify' menu
* Added Svidro2 colormap to better highlight extreme values
* More informative PathObject.toString() and ROI.toString() methods
* Improved Brightness/Contrast dialog
  * Toggle channels on/off by pressing the 'spacebar' or 'Enter'
  * Toggle channels on or off by clicking anywhere in 'selected' column (not only the checkbox)
* Dependency updates
  * AdoptOpenJDK 13, JavaFX, Groovy, Guava, Bio-Formats, RichTextFX, ImageJ, jpackage
* Bug fixes:
  * Fixed size estimate for large images (previously caused some images not to open)
  * Fixed bug that meant the file chooser forgot the last directory
  * Fixed DoG superpixel tiling bug (https://github.com/qupath/qupath/issues/345)
  * Converting tile classifications to annotations (https://github.com/qupath/qupath/issues/359)
  * Calculating intensity features for RGB fluorescence (https://github.com/qupath/qupath/issues/365)
  * Setting stroke thickness, thanks to @jballanc (https://github.com/qupath/qupath/pull/362)


## Version 0.2.0-m4
This is a *milestone* (i.e. still in development) version made available to try out new features early.
Changes include:
* Positive cell detection supports different stainings (including multiplexed images)
* Cell detection & the intensity measurement command use channel names rather than numbers
  * (Note that channel order is still important when scripting the intensity measurement command)
* Big changes to memory management
  * Improved tile caching (using Guava) & more control
  * Specify the proportion of available memory for tile caching in the preferences
* New options when importing images to a project
  * 'Pyramidalize' large, single-resolution images
  * Rotate images on import (90 degree increments)
  * Specify the image reading library (e.g. Bio-Formats, OpenSlide)
* Improved resolution of paths to missing or moved images within projects
  * New 'Search' button allows recursive search for missing images
* Improved 'Measurement map' behavior and colormap support
* Specify line cap when expanding line annotations
  * For why this matters, see https://github.com/qupath/qupath/issues/228#issuecomment-518552859
* 'Send region to ImageJ' improvements
  * Only send objects within the field of view as an overlay
  * Set lookup tables where possible
  * Support arbitrary small regions (can now send a 1x1 pixel image)
* New preferences to specify viewer font size (scalebar, location text)
* Code formatting is asynchronous (causes small delay, but reduces errors)
* Project scripts are back... accessible from the 'Automate' menu
* More bugs fixed and others improvements, including
  * Exceptions when generating some viewer/window snapshots
  * Resolving relative URIs on Mac/Linux - https://github.com/qupath/qupath/issues/346
  * SLIC bug - https://github.com/qupath/qupath/issues/344


## Version 0.2.0-m3
This is a *milestone* (i.e. still in development) version made available to try out new features early.
Changes include:
* Completely revised projects
  * New image importer, supports drag & drop for multiple images
  * Specify image rotation on import
  * Automatically check URIs when opening projects, attempt to resolve relative paths
  * Fix broken paths through the user interface (rather than editing the .qpproj file manually)
  * Use the same image reader each time (e.g. OpenSlide, Bio-Formats)
  * Right-click in the project pane to add metadata for one or more selected images
  * Store custom server metadata (double-click pixel sizes under the 'Image' tab to fix them)
  * Add support for more complex images via ServerBuilders (useful in the future...)
  * Adjust project pane thumbnail size in preferences
  * Allow duplicate images in projects
* Viewer updates
  * Improved touch gesture support
  * New, perceptually uniform color tables for measurement maps
  * Fixed bug with right-click being unresponsive on some Mac laptops
  * Smoother Brush tool behavior
  * Wand tool now pressure-sensitive (for supported graphics tablets only)
* Revised pixel classifier features
  * New Hessian features
  * New 3D support
* Improved JSON serialization, via GsonTools class
  * ROIs and PathObjects as GeoJSON
  * Most ImageServers (via ServerBuilders)
  * Common OpenCV classes (Mat, StatModel)
* Bio-Formats updates
  * Update library to v6.2.0
  * Improved multithreading and OME-TIFF export
  * Avoid creating .bfmemo files in image directories (specify in preferences if/where you want them)
* Miscellaneous changes
  * Updated to JDK 12.0.2
  * Default max memory to 50% available (previously 25%)
  * New .msi installer for Windows, optional 'debug' startup with console
  * Improved 'Send to ImageJ' command, supports z-stacks & extra customization
  * Major refactoring (warning, older scripts may not work!)
  * Added many javadocs for core modules
  * Lots of bugs fixed!



## Version 0.2.0-m2
This is a *milestone* (i.e. still in development) version made available to try out new features early
* Re-written 'Expand annotations' to use Java Topology Suite
* New experimental 'Distance to annotations' command (a work in progress!)
* 'Rotate annotation' now clips to image bounds
* Updated Bio-Formats to v6.0.1
* Improved behavior using Ctrl+Shift when annotating
* Bug fixes
  * Handle missing pixel sizes with OpenSlide
  * ROI.getShape() corrected for rectangles and ellipses
  * Avoid 'Estimate stain vectors' errors with extreme parameter values


## Version 0.2.0-m1
This is a *milestone* (i.e. still in development) version made available to try out new features early
* Highlights include:
  * All-new pixel classifier!
  * Multichannel viewer
  * Bio-Formats by default (no separate installation)
  * Support to read images from OMERO
  * Many annotation tool improvements
  * A better object hierarchy
  * Improved image reading & project management
  * A move to JDK 11
  * _Many_ other fixes and performance improvements
* See https://qupath.github.io/QuPath-v0.2.0 for full details

-----

## Version 0.1.2

* Saving measurement tables is now logged, and can be called from scripts
* New 'View -> Show slide label' option added to make labels easier to find
* Added 'Analyze -> Cell analysis -> Subcellular detection' command (still experimental, for early testing & feedback)
* Minor changes to display names of detection classifiers to match with OpenCV's names (functionality unaffected)
* Fixed bug that prevented images being opened if OpenSlide native libraries could not be found
* Fixed estimate of image size used when opening non-pyramidal images
* Fixed bug that prevented 3rd stain vector being set through the GUI if it was previously set to be the 'residual' stain, when image type is 'Brightfield (Other)'
* New scripting methods (e.g. setIntensityClassifications) to simplify (sub-)classifying cells according to staining intensity
* New 'getCellObjects' scripting method
* New, non-default PathClasses are now assigned a random color (rather than black)
* Modified default color for 'Stroma' classifications, to improve contrast
* Using PROJECT_BASE_DIR in a script now fails with an appropriate error when called without a corresponding project
* Added experimental guiscript option for running short GUI-oriented scripts in the JavaFX Platform thread ([example](https://gist.github.com/petebankhead/6f73a01a67935dae2f7fa75fabe0d6ee))
* DialogHelperFX methods can now be called from any thread (not only the Platform thread)
* Improved number formatting within numeric fields
* ImageJ macro runner supports parallel processing (experimental)
* ImageJ macro runner now prompts to select all TMA cores if none are selected


## Version 0.1.1

* Updated build script to produce Windows distribution without requiring installation
* Turned off grouping when formatting numbers for display & export (i.e. 1000.1 rather than 1,000.1) to reduce ambiguity across different regions
* Added support for locale-specific import of text data
* Fixed several typos within the user interface
* Added getMenuItem(String) method to main QuPathGUI class
* Improved menu organization, removing several incomplete commands ('Cluster objects (experimental)' & 'OpenCV superpixel test')


## Version 0.1.0

* Fixed bug in 'Show setup options' that made it difficult to return changed region settings back to the default (but any other change was ok)
* Improved consistency of formatting used to display numbers based on other Locales
* Switched default to US Locale
* Removed pre-release notification
* Switched build to request a system rather than user installation (mostly so as to automatically request admin privileges on Windows)

-----

## Version 0.0.7

* New 'Show setup options' dialog to encourage choosing important settings when QuPath is first used.
* 'Fast cell counts' has numerous improvements, including displaying detections closer to the true nucleus center, giving a more informative error message when applied to a non-brightfield image, automatic calculation of a suitable magnification, and including an option to adjust the displayed detection size
* Positive cell densities now calculated dynamically for annotations, or TMA cores containing single annotations with positive cells contained therein.
* Several default parameter values changed for 'Fast cell counts' and 'Simple tissue detection' for better generalization across different image types.
* Added ROI centroids to measurement tables.
* Added sample script to estimate background RGB values for brightfield images; this improves optical density calculations (but without adjusting stain vectors).
* 'Optical density sum' color transform display now incorporates RGB max values (previously these only influenced processing, but not the visualization provided by the Brightness/Contrast command).
* The 'TMA data viewer' now includes p-values in plot legends, for better figure creation.
* The 'TMA data viewer' adds an optional display of 'At risk' patients for survival curves.
* Added new OpenCV and OpenSlide binaries to address portability issues on Linux.
* Added new OpenSlide binaries for macOS to fix bug that prevented some *.mrxs files opening (if bmps were involved).
* Fixed bug that caused scripts that logged a lot of text to cause the user interface to become sluggish or freeze.
* Fixed bug where cell detections were added to the wrong slice of a z-stack or time series.
* Fixed bug that prevent Haralick textures being calculated for red, green or blue channels of an RGB image.


## Version 0.0.6

* Better support for ImageJ TIFF images, including multi-channel fluorescence, 16 and 32-bit.
* Improved sliders and behavior when working with z-stacks or time series.
* Improved behavior for 'Brightness/Contrast' pane, including ability to set channel color for fluorescence images by double-clicking on the channel name.
* Wand tool now uses current color transform information, giving another way to influence how it works.
* When sending back an annotation from ImageJ's macro runner, its shape will be automatically trimmed to fit inside the region that was sent to ImageJ.
* New 'Use calibrated location text' preference to toggle units used in the location text shown on the bottom right of the viewer.
* Default for new installations is to invert scrolling for Windows and Linux.
* Fixed 'Add intensity features' bug, where the median was calculated whether it was wanted or not.


## Version 0.0.5

* Cell detection now works for fluorescence images as well as for brightfield
* New (experimental, subject to change) 'Analyze -> Region identification -> SLIC superpixel segmentation' command to generate superpixels based on the SLIC (Simple Linear Iterative Clustering) method
* New 'Object -> Expand annotations' command to create annotations that have been dilated (or eroded) by a fixed distance
* 'Analyze -> Region identification -> Create tiles' command can now be used to create annotations instead of standard tiles, or to split a single large annotation into smaller annotations
* Script editor improvements, including a better design and more informative error messages to help identify the line where any problem occurred
* Improvements to how the object hierarchy adds objects with complex ROI shapes, where the ROI centroid falls outside the ROI itself
* Improvements to how 'Simple tissue detection' handles thresholds that are set to detect the 'opposite' of what is normally expected, e.g. to detect holes inside tissue (by adjusting the 'dark background' and 'exclude on boundary' settings accordingly)
* 'Fast cell counts' can now be used to get a very rough (but very quick) estimate of positive cell percentages
* 'Add intensity features' command now always prompts to confirm the objects to which it will be applied, and splits large regions into tiles if needed
* 'Median' option added to 'Add intensity features' command
* The 'ImageJ macro runner' now works more predictably with selected objects, and shows error messages if no objects are selected or a requested region is too large
* Fixed Windows bug that meant trying to open a .qpdata file relating to an image that has been moved failed catastrophically.  Now a prompt should appear, elegantly asking for the new image path.
* Locale information now stored in .qpdata files.  This (hopefully) fixed a critical bug affecting computers where the locale used commas to separate decimal values (i.e. #,### rather than #.###), which previously prevented QuPath from reopening saved data files.
* Installer now requests a Desktop shortcut to be created by default.


## Version 0.0.4

* Added check for updates on QuPath startup
* Made pre-release notice less obtrusive
* Added 'Measure -> Show measurement manager' command to enable measurements to be viewed & (optionally) removed
* Added 'File -> Revert' command to go back to the last saved version for the current image data
* Added new 'Add intensity features (experimental)' command. This will eventually replace the Haralick features command (and possibly others), since it offers the same functionality in a much more flexible way.  Furthermore, the new command can handle up to 8 channels of fluorescence data (with arbitrary setting of the min/max values used to calculate the graylevel co-occurrence matrix).
* Major updates to the 'Add Delaunay cluster features (experimental)' command, with improved display and ability to save connections within the ImageData properties.
* Major updates to the 'TMA data viewer', with improved performance and a tree-table structure.
* Improved 'Tile classifications to annotations' command to support tile-based region identification
* Improved 'Simple tissue detection' command with support for detecting tissue inside TMACoreObjects
* Improved TMA dearrayer speed & accuracy
* TMA core labels can now optionally have leading zeros (e.g. 01-16), or be in descending order (e.g. J-A)
* TMA grids can be applied to add TMA 'Unique ID' values by drag-and-drop, using a text file with extension '.qpmap'
* Adding or removing a TMA row or column now produces a prompt to relabel the grid
* When sending image regions to ImageJ, the 'visibility' status is used to determine whether or not objects are sent as ROIs
* Fixed bug with extension path wrongly defaulting to an internal QuPath directory (existing installations may require the extension directory to be updated from 'Edit -> Preferences')
* Fixed (hopefully) cross-platform line splitting (v0.0.3 tried to fix this for Windows... but only partly did, while breaking TMA grid import elsewhere)
* Fixed bugs in 'Classify by specific feature' command
* Fixed bug whereby ROIs with zero width or height were not shown at all
* Fixed bug in drawing ROIs as icons (e.g. in the annotation or hierarchy views)
* When manually setting the name of an annotation, any previous name is now shown (rather than a blank field)


## Version 0.0.3

* Fixed several formatting issues for Windows, including:
  * Import of tab-delimited data (e.g. TMA grids)
  * Escaping of paths when exporting TMA data
  * Separation of paths in 'Help -> System info'
  * Cached image paths (still experimental)
* TMA data export now records directory (rather than name) in script, so that it can be reused across a project without editing
* Added use of OpenSlide's background color - this fixes previously-buggy appearance when scans where part of the image is omitted (e.g. some mrxs images)
* Updated TMA dearraying command to support fluorescence TMAs
* Modified TMA dearraying script command to abort if dearraying for the first time by default - this encourages good practice of checking dearrayed result prior to running full analysis (although means that any generated script would need to be run twice - once to dearray, and then again to do everything else)
* 'Relabel TMA Grid' now a scriptable command
* Fixed reassigning child objects with 'Make inverse annotation' command
* Fixed bug that prevented plugins cancelling more than once
* Minor improvements to Brightness/Contrast panel
* Set default logging level to INFO
* Added sample script to change logging level
* Improved display of licenses & third-party dependencies
* Updated location of user preferences
* Added menu entry to reset preferences


## Version 0.0.2

* New Help menu links to online resources
* Source code now included for dependencies (from Maven)
* 'Objects -> Create full image annotation' command is now scriptable
* Error notification now displayed if an image can't be opened
* Extension ClassLoader changes to help add dependencies (without copying or symbolic linking)
* Fixed some weird behavior when multiple images are contained in the same file


## Version 0.0.1-beta

* First available version under GPL.  Arguably with an overly-conservative version number.<|MERGE_RESOLUTION|>--- conflicted
+++ resolved
@@ -40,14 +40,11 @@
 * GeoJSON features now use "properties>object_type" rather than "id" property to map to a QuPath object type (e.g. "annotation", "detection", "cell")
   * 'id' is likely to be used as a unique identifier in a later QuPath version
 * GeneralTools readAsString methods now assume UTF-8 encoding
-<<<<<<< HEAD
 * BufferedImageOverlays are now tied to the the pixel classification display setting (rather than the detection display)
-=======
 * Scripting method getColorRGB() has been replaced by makeRBG() and makeARGB(); further related changes in ColorTools class
 * StarDist supports frozen models that are compatible with OpenCV's DNN module
 * New 2D/3D thinning & interpolation classes
 * New ImageOps for reducing channels
->>>>>>> c71761e4
 * When building from source with TensorFlow support, now uses TensorFlow Java 0.3.0 (corresponding to TensorFlow v2.4.1)
 * New 'ContourTracing' class to simplify converting thresholded images to object
 * New PathObjectTools.transformObjectRecursive method to simplify applying an affine transformation to objects
